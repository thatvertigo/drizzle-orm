import 'dotenv/config';

import type { TestFn } from 'ava';
import anyTest from 'ava';
import Database from 'better-sqlite3';
import { asc, eq, type Equal, gt, inArray, name, placeholder, sql, TransactionRollbackError } from 'drizzle-orm';
import { type BetterSQLite3Database, drizzle } from 'drizzle-orm/better-sqlite3';
import { migrate } from 'drizzle-orm/better-sqlite3/migrator';
import {
	alias,
	blob,
	getViewConfig,
	integer,
	primaryKey,
	sqliteTable,
	sqliteTableCreator,
	sqliteView,
	text,
} from 'drizzle-orm/sqlite-core';
import { Expect } from './utils';

const ENABLE_LOGGING = false;

const usersTable = sqliteTable('users', {
	id: integer('id').primaryKey(),
	name: text('name').notNull(),
	verified: integer('verified').notNull().default(0),
	json: blob('json', { mode: 'json' }).$type<string[]>(),
	createdAt: integer('created_at', { mode: 'timestamp' }).notNull().default(sql`strftime('%s', 'now')`),
});

const users2Table = sqliteTable('users2', {
	id: integer('id').primaryKey(),
	name: text('name').notNull(),
	cityId: integer('city_id').references(() => citiesTable.id),
});

const citiesTable = sqliteTable('cities', {
	id: integer('id').primaryKey(),
	name: text('name').notNull(),
});

const coursesTable = sqliteTable('courses', {
	id: integer('id').primaryKey(),
	name: text('name').notNull(),
	categoryId: integer('category_id').references(() => courseCategoriesTable.id),
});

const courseCategoriesTable = sqliteTable('course_categories', {
	id: integer('id').primaryKey(),
	name: text('name').notNull(),
});

const orders = sqliteTable('orders', {
	id: integer('id').primaryKey(),
	region: text('region').notNull(),
	product: text('product').notNull(),
	amount: integer('amount').notNull(),
	quantity: integer('quantity').notNull(),
});

const usersMigratorTable = sqliteTable('users12', {
	id: integer('id').primaryKey(),
	name: text('name').notNull(),
	email: text('email').notNull(),
});

const anotherUsersMigratorTable = sqliteTable('another_users', {
	id: integer('id').primaryKey(),
	name: text('name').notNull(),
	email: text('email').notNull(),
});

const pkExampleTable = sqliteTable('pk_example', {
	id: integer('id').notNull(),
	name: text('name').notNull(),
	email: text('email').notNull(),
}, (table) => ({
	compositePk: primaryKey(table.id, table.name),
}));

const bigIntExample = sqliteTable('big_int_example', {
	id: integer('id').primaryKey(),
	name: text('name').notNull(),
	bigInt: blob('big_int', { mode: 'bigint' }).notNull(),
});

interface Context {
	db: BetterSQLite3Database;
	client: Database.Database;
}

const test = anyTest as TestFn<Context>;

test.before((t) => {
	const ctx = t.context;
	const dbPath = process.env['SQLITE_DB_PATH'] ?? ':memory:';

	ctx.client = new Database(dbPath);
	ctx.db = drizzle(ctx.client, { logger: ENABLE_LOGGING });
});

test.after.always((t) => {
	const ctx = t.context;
	ctx.client?.close();
});

test.after.always((t) => {
	const ctx = t.context;
	ctx.client?.close();
});

test.beforeEach((t) => {
	const ctx = t.context;

	ctx.db.run(sql`drop table if exists ${usersTable}`);
	ctx.db.run(sql`drop table if exists ${users2Table}`);
	ctx.db.run(sql`drop table if exists ${citiesTable}`);
	ctx.db.run(sql`drop table if exists ${coursesTable}`);
	ctx.db.run(sql`drop table if exists ${courseCategoriesTable}`);
	ctx.db.run(sql`drop table if exists ${orders}`);
<<<<<<< HEAD
	ctx.db.run(sql`drop table if exists ${bigIntExample}`);
=======
	ctx.db.run(sql`drop table if exists ${pkExampleTable}`);
>>>>>>> 7a18dde0

	ctx.db.run(sql`
		create table ${usersTable} (
			id integer primary key,
			name text not null,
			verified integer not null default 0,
			json blob,
			created_at integer not null default (strftime('%s', 'now'))
		)
	`);
	ctx.db.run(sql`
		create table ${users2Table} (
			id integer primary key,
			name text not null,
			city_id integer references ${citiesTable}(${name(citiesTable.id.name)})
		)
	`);
	ctx.db.run(sql`
		create table ${citiesTable} (
			id integer primary key,
			name text not null
		)
	`);
	ctx.db.run(sql`
		create table ${courseCategoriesTable} (
			id integer primary key,
			name text not null
		)
	`);
	ctx.db.run(sql`
		create table ${coursesTable} (
			id integer primary key,
			name text not null,
			category_id integer references ${courseCategoriesTable}(${name(courseCategoriesTable.id.name)})
		)
	`);
	ctx.db.run(sql`
		create table ${orders} (
			id integer primary key,
			region text not null,
			product text not null,
			amount integer not null,
			quantity integer not null
		)
	`);
<<<<<<< HEAD

	ctx.db.run(sql`
    create table ${bigIntExample} (
      id integer primary key,
      name text not null,
      big_int blob not null
    )
  `);
});

test.serial('insert bigint values', async (t) => {
	const { db } = t.context;

	await db.insert(bigIntExample).values({ name: 'one', bigInt: BigInt('0') }).run();
	await db.insert(bigIntExample).values({ name: 'two', bigInt: BigInt('127') }).run();
	await db.insert(bigIntExample).values({ name: 'three', bigInt: BigInt('32767') }).run();
	await db.insert(bigIntExample).values({ name: 'four', bigInt: BigInt('1234567890') }).run();
	await db.insert(bigIntExample).values({ name: 'five', bigInt: BigInt('12345678900987654321') }).run();

	const result = await db.select().from(bigIntExample).all();
	t.deepEqual(result, [
		{ id: 1, name: 'one', bigInt: BigInt('0') },
		{ id: 2, name: 'two', bigInt: BigInt('127') },
		{ id: 3, name: 'three', bigInt: BigInt('32767') },
		{ id: 4, name: 'four', bigInt: BigInt('1234567890') },
		{ id: 5, name: 'five', bigInt: BigInt('12345678900987654321') },
	]);
=======
	ctx.db.run(sql`
		create table ${pkExampleTable} (
			id integer not null,
			name text not null,
			email text not null,
			primary key (id, name)
		)
	`);
>>>>>>> 7a18dde0
});

test.serial('select all fields', (t) => {
	const { db } = t.context;

	const now = Date.now();

	db.insert(usersTable).values({ name: 'John' }).run();
	const result = db.select().from(usersTable).all();

	t.assert(result[0]!.createdAt instanceof Date);
	t.assert(Math.abs(result[0]!.createdAt.getTime() - now) < 5000);
	t.deepEqual(result, [{ id: 1, name: 'John', verified: 0, json: null, createdAt: result[0]!.createdAt }]);
});

test.serial('select partial', (t) => {
	const { db } = t.context;

	db.insert(usersTable).values({ name: 'John' }).run();
	const result = db.select({ name: usersTable.name }).from(usersTable).all();

	t.deepEqual(result, [{ name: 'John' }]);
});

test.serial('select sql', (t) => {
	const { db } = t.context;

	db.insert(usersTable).values({ name: 'John' }).run();
	const users = db.select({
		name: sql`upper(${usersTable.name})`,
	}).from(usersTable).all();

	t.deepEqual(users, [{ name: 'JOHN' }]);
});

test.serial('select typed sql', (t) => {
	const { db } = t.context;

	db.insert(usersTable).values({ name: 'John' }).run();
	const users = db.select({
		name: sql<string>`upper(${usersTable.name})`,
	}).from(usersTable).all();

	t.deepEqual(users, [{ name: 'JOHN' }]);
});

test.serial('insert returning sql', (t) => {
	const { db } = t.context;

	const users = db.insert(usersTable).values({ name: 'John' }).returning({
		name: sql`upper(${usersTable.name})`,
	}).all();

	t.deepEqual(users, [{ name: 'JOHN' }]);
});

test.serial('insert returning sql + get()', (t) => {
	const { db } = t.context;

	const users = db.insert(usersTable).values({ name: 'John' }).returning({
		name: sql`upper(${usersTable.name})`,
	}).get();

	t.deepEqual(users, { name: 'JOHN' });
});

test.serial('delete returning sql', (t) => {
	const { db } = t.context;

	db.insert(usersTable).values({ name: 'John' }).run();
	const users = db.delete(usersTable).where(eq(usersTable.name, 'John')).returning({
		name: sql`upper(${usersTable.name})`,
	}).all();

	t.deepEqual(users, [{ name: 'JOHN' }]);
});

test.serial('update returning sql', (t) => {
	const { db } = t.context;

	db.insert(usersTable).values({ name: 'John' }).run();
	const users = db.update(usersTable).set({ name: 'Jane' }).where(eq(usersTable.name, 'John')).returning({
		name: sql`upper(${usersTable.name})`,
	}).all();

	t.deepEqual(users, [{ name: 'JANE' }]);
});

test.serial('update returning sql + get()', (t) => {
	const { db } = t.context;

	db.insert(usersTable).values({ name: 'John' }).run();
	const users = db.update(usersTable).set({ name: 'Jane' }).where(eq(usersTable.name, 'John')).returning({
		name: sql`upper(${usersTable.name})`,
	}).get();

	t.deepEqual(users, { name: 'JANE' });
});

test.serial('insert with auto increment', (t) => {
	const { db } = t.context;

	db.insert(usersTable).values([
		{ name: 'John' },
		{ name: 'Jane' },
		{ name: 'George' },
		{ name: 'Austin' },
	]).run();
	const result = db.select({ id: usersTable.id, name: usersTable.name }).from(usersTable).all();

	t.deepEqual(result, [
		{ id: 1, name: 'John' },
		{ id: 2, name: 'Jane' },
		{ id: 3, name: 'George' },
		{ id: 4, name: 'Austin' },
	]);
});

test.serial('insert with default values', (t) => {
	const { db } = t.context;

	db.insert(usersTable).values({ name: 'John' }).run();
	const result = db.select().from(usersTable).all();

	t.deepEqual(result, [{ id: 1, name: 'John', verified: 0, json: null, createdAt: result[0]!.createdAt }]);
});

test.serial('insert with overridden default values', (t) => {
	const { db } = t.context;

	db.insert(usersTable).values({ name: 'John', verified: 1 }).run();
	const result = db.select().from(usersTable).all();

	t.deepEqual(result, [{ id: 1, name: 'John', verified: 1, json: null, createdAt: result[0]!.createdAt }]);
});

test.serial('update with returning all fields', (t) => {
	const { db } = t.context;

	const now = Date.now();

	db.insert(usersTable).values({ name: 'John' }).run();
	const users = db.update(usersTable).set({ name: 'Jane' }).where(eq(usersTable.name, 'John')).returning().all();

	t.assert(users[0]!.createdAt instanceof Date);
	t.assert(Math.abs(users[0]!.createdAt.getTime() - now) < 5000);
	t.deepEqual(users, [{ id: 1, name: 'Jane', verified: 0, json: null, createdAt: users[0]!.createdAt }]);
});

test.serial('update with returning all fields + get()', (t) => {
	const { db } = t.context;

	const now = Date.now();

	db.insert(usersTable).values({ name: 'John' }).run();
	const users = db.update(usersTable).set({ name: 'Jane' }).where(eq(usersTable.name, 'John')).returning().get();

	t.assert(users.createdAt instanceof Date);
	t.assert(Math.abs(users.createdAt.getTime() - now) < 5000);
	t.deepEqual(users, { id: 1, name: 'Jane', verified: 0, json: null, createdAt: users.createdAt });
});

test.serial('update with returning partial', (t) => {
	const { db } = t.context;

	db.insert(usersTable).values({ name: 'John' }).run();
	const users = db.update(usersTable).set({ name: 'Jane' }).where(eq(usersTable.name, 'John')).returning({
		id: usersTable.id,
		name: usersTable.name,
	}).all();

	t.deepEqual(users, [{ id: 1, name: 'Jane' }]);
});

test.serial('delete with returning all fields', (t) => {
	const { db } = t.context;

	const now = Date.now();

	db.insert(usersTable).values({ name: 'John' }).run();
	const users = db.delete(usersTable).where(eq(usersTable.name, 'John')).returning().all();

	t.assert(users[0]!.createdAt instanceof Date);
	t.assert(Math.abs(users[0]!.createdAt.getTime() - now) < 5000);
	t.deepEqual(users, [{ id: 1, name: 'John', verified: 0, json: null, createdAt: users[0]!.createdAt }]);
});

test.serial('delete with returning all fields + get()', (t) => {
	const { db } = t.context;

	const now = Date.now();

	db.insert(usersTable).values({ name: 'John' }).run();
	const users = db.delete(usersTable).where(eq(usersTable.name, 'John')).returning().get();

	t.assert(users!.createdAt instanceof Date);
	t.assert(Math.abs(users!.createdAt.getTime() - now) < 5000);
	t.deepEqual(users, { id: 1, name: 'John', verified: 0, json: null, createdAt: users!.createdAt });
});

test.serial('delete with returning partial', (t) => {
	const { db } = t.context;

	db.insert(usersTable).values({ name: 'John' }).run();
	const users = db.delete(usersTable).where(eq(usersTable.name, 'John')).returning({
		id: usersTable.id,
		name: usersTable.name,
	}).all();

	t.deepEqual(users, [{ id: 1, name: 'John' }]);
});

test.serial('delete with returning partial + get()', (t) => {
	const { db } = t.context;

	db.insert(usersTable).values({ name: 'John' }).run();
	const users = db.delete(usersTable).where(eq(usersTable.name, 'John')).returning({
		id: usersTable.id,
		name: usersTable.name,
	}).get();

	t.deepEqual(users, { id: 1, name: 'John' });
});

test.serial('insert + select', (t) => {
	const { db } = t.context;

	db.insert(usersTable).values({ name: 'John' }).run();
	const result = db.select({ id: usersTable.id, name: usersTable.name }).from(usersTable).all();

	t.deepEqual(result, [{ id: 1, name: 'John' }]);

	db.insert(usersTable).values({ name: 'Jane' }).run();
	const result2 = db.select({ id: usersTable.id, name: usersTable.name }).from(usersTable).all();

	t.deepEqual(result2, [{ id: 1, name: 'John' }, { id: 2, name: 'Jane' }]);
});

test.serial('json insert', (t) => {
	const { db } = t.context;

	db.insert(usersTable).values({ name: 'John', json: ['foo', 'bar'] }).run();
	const result = db.select({
		id: usersTable.id,
		name: usersTable.name,
		json: usersTable.json,
	}).from(usersTable).all();

	t.deepEqual(result, [{ id: 1, name: 'John', json: ['foo', 'bar'] }]);
});

test.serial('insert many', (t) => {
	const { db } = t.context;

	db.insert(usersTable).values([
		{ name: 'John' },
		{ name: 'Bruce', json: ['foo', 'bar'] },
		{ name: 'Jane' },
		{ name: 'Austin', verified: 1 },
	]).run();
	const result = db.select({
		id: usersTable.id,
		name: usersTable.name,
		json: usersTable.json,
		verified: usersTable.verified,
	}).from(usersTable).all();

	t.deepEqual(result, [
		{ id: 1, name: 'John', json: null, verified: 0 },
		{ id: 2, name: 'Bruce', json: ['foo', 'bar'], verified: 0 },
		{ id: 3, name: 'Jane', json: null, verified: 0 },
		{ id: 4, name: 'Austin', json: null, verified: 1 },
	]);
});

test.serial('insert many with returning', (t) => {
	const { db } = t.context;

	const result = db.insert(usersTable).values([
		{ name: 'John' },
		{ name: 'Bruce', json: ['foo', 'bar'] },
		{ name: 'Jane' },
		{ name: 'Austin', verified: 1 },
	])
		.returning({
			id: usersTable.id,
			name: usersTable.name,
			json: usersTable.json,
			verified: usersTable.verified,
		})
		.all();

	t.deepEqual(result, [
		{ id: 1, name: 'John', json: null, verified: 0 },
		{ id: 2, name: 'Bruce', json: ['foo', 'bar'], verified: 0 },
		{ id: 3, name: 'Jane', json: null, verified: 0 },
		{ id: 4, name: 'Austin', json: null, verified: 1 },
	]);
});

test.serial('partial join with alias', (t) => {
	const { db } = t.context;
	const customerAlias = alias(usersTable, 'customer');

	db.insert(usersTable).values([{ id: 10, name: 'Ivan' }, { id: 11, name: 'Hans' }]).run();
	const result = db
		.select({
			user: {
				id: usersTable.id,
				name: usersTable.name,
			},
			customer: {
				id: customerAlias.id,
				name: customerAlias.name,
			},
		}).from(usersTable)
		.leftJoin(customerAlias, eq(customerAlias.id, 11))
		.where(eq(usersTable.id, 10))
		.all();

	t.deepEqual(result, [{
		user: { id: 10, name: 'Ivan' },
		customer: { id: 11, name: 'Hans' },
	}]);
});

test.serial('full join with alias', (t) => {
	const { db } = t.context;

	const sqliteTable = sqliteTableCreator((name) => `prefixed_${name}`);

	const users = sqliteTable('users', {
		id: integer('id').primaryKey(),
		name: text('name').notNull(),
	});

	db.run(sql`drop table if exists ${users}`);
	db.run(sql`create table ${users} (id integer primary key, name text not null)`);

	const customers = alias(users, 'customer');

	db.insert(users).values([{ id: 10, name: 'Ivan' }, { id: 11, name: 'Hans' }]).run();
	const result = db
		.select().from(users)
		.leftJoin(customers, eq(customers.id, 11))
		.where(eq(users.id, 10))
		.all();

	t.deepEqual(result, [{
		users: {
			id: 10,
			name: 'Ivan',
		},
		customer: {
			id: 11,
			name: 'Hans',
		},
	}]);

	db.run(sql`drop table ${users}`);
});

test.serial('select from alias', (t) => {
	const { db } = t.context;

	const sqliteTable = sqliteTableCreator((name) => `prefixed_${name}`);

	const users = sqliteTable('users', {
		id: integer('id').primaryKey(),
		name: text('name').notNull(),
	});

	db.run(sql`drop table if exists ${users}`);
	db.run(sql`create table ${users} (id integer primary key, name text not null)`);

	const user = alias(users, 'user');
	const customers = alias(users, 'customer');

	db.insert(users).values([{ id: 10, name: 'Ivan' }, { id: 11, name: 'Hans' }]).run();
	const result = db
		.select()
		.from(user)
		.leftJoin(customers, eq(customers.id, 11))
		.where(eq(user.id, 10))
		.all();

	t.deepEqual(result, [{
		user: {
			id: 10,
			name: 'Ivan',
		},
		customer: {
			id: 11,
			name: 'Hans',
		},
	}]);

	db.run(sql`drop table ${users}`);
});

test.serial('insert with spaces', (t) => {
	const { db } = t.context;

	db.insert(usersTable).values({ name: sql`'Jo   h     n'` }).run();
	const result = db.select({ id: usersTable.id, name: usersTable.name }).from(usersTable).all();

	t.deepEqual(result, [{ id: 1, name: 'Jo   h     n' }]);
});

test.serial('prepared statement', (t) => {
	const { db } = t.context;

	db.insert(usersTable).values({ name: 'John' }).run();
	const statement = db.select({ id: usersTable.id, name: usersTable.name }).from(usersTable).prepare();
	const result = statement.all();

	t.deepEqual(result, [{ id: 1, name: 'John' }]);
});

test.serial('prepared statement reuse', (t) => {
	const { db } = t.context;

	const stmt = db.insert(usersTable).values({
		verified: 1,
		name: placeholder('name'),
	}).prepare();

	for (let i = 0; i < 10; i++) {
		stmt.run({ name: `John ${i}` });
	}

	const result = db.select({
		id: usersTable.id,
		name: usersTable.name,
		verified: usersTable.verified,
	}).from(usersTable).all();

	t.deepEqual(result, [
		{ id: 1, name: 'John 0', verified: 1 },
		{ id: 2, name: 'John 1', verified: 1 },
		{ id: 3, name: 'John 2', verified: 1 },
		{ id: 4, name: 'John 3', verified: 1 },
		{ id: 5, name: 'John 4', verified: 1 },
		{ id: 6, name: 'John 5', verified: 1 },
		{ id: 7, name: 'John 6', verified: 1 },
		{ id: 8, name: 'John 7', verified: 1 },
		{ id: 9, name: 'John 8', verified: 1 },
		{ id: 10, name: 'John 9', verified: 1 },
	]);
});

test.serial('prepared statement with placeholder in .where', (t) => {
	const { db } = t.context;

	db.insert(usersTable).values({ name: 'John' }).run();
	const stmt = db.select({
		id: usersTable.id,
		name: usersTable.name,
	}).from(usersTable)
		.where(eq(usersTable.id, placeholder('id')))
		.prepare();
	const result = stmt.all({ id: 1 });

	t.deepEqual(result, [{ id: 1, name: 'John' }]);
});

test.serial('select with group by as field', (t) => {
	const { db } = t.context;

	db.insert(usersTable).values([{ name: 'John' }, { name: 'Jane' }, { name: 'Jane' }]).run();

	const result = db.select({ name: usersTable.name }).from(usersTable)
		.groupBy(usersTable.name)
		.all();

	t.deepEqual(result, [{ name: 'Jane' }, { name: 'John' }]);
});

test.serial('select with group by as sql', (t) => {
	const { db } = t.context;

	db.insert(usersTable).values([{ name: 'John' }, { name: 'Jane' }, { name: 'Jane' }]).run();

	const result = db.select({ name: usersTable.name }).from(usersTable)
		.groupBy(sql`${usersTable.name}`)
		.all();

	t.deepEqual(result, [{ name: 'Jane' }, { name: 'John' }]);
});

test.serial('select with group by as sql + column', (t) => {
	const { db } = t.context;

	db.insert(usersTable).values([{ name: 'John' }, { name: 'Jane' }, { name: 'Jane' }]).run();

	const result = db.select({ name: usersTable.name }).from(usersTable)
		.groupBy(sql`${usersTable.name}`, usersTable.id)
		.all();

	t.deepEqual(result, [{ name: 'John' }, { name: 'Jane' }, { name: 'Jane' }]);
});

test.serial('select with group by as column + sql', (t) => {
	const { db } = t.context;

	db.insert(usersTable).values([{ name: 'John' }, { name: 'Jane' }, { name: 'Jane' }]).run();

	const result = db.select({ name: usersTable.name }).from(usersTable)
		.groupBy(usersTable.id, sql`${usersTable.name}`)
		.all();

	t.deepEqual(result, [{ name: 'John' }, { name: 'Jane' }, { name: 'Jane' }]);
});

test.serial('select with group by complex query', (t) => {
	const { db } = t.context;

	db.insert(usersTable).values([{ name: 'John' }, { name: 'Jane' }, { name: 'Jane' }]).run();

	const result = db.select({ name: usersTable.name }).from(usersTable)
		.groupBy(usersTable.id, sql`${usersTable.name}`)
		.orderBy(asc(usersTable.name))
		.limit(1)
		.all();

	t.deepEqual(result, [{ name: 'Jane' }]);
});

test.serial('build query', (t) => {
	const { db } = t.context;

	const query = db.select({ id: usersTable.id, name: usersTable.name }).from(usersTable)
		.groupBy(usersTable.id, usersTable.name)
		.toSQL();

	t.deepEqual(query, {
		sql: 'select "id", "name" from "users" group by "users"."id", "users"."name"',
		params: [],
	});
});

test.serial('migrator', (t) => {
	const { db } = t.context;

	db.run(sql`drop table if exists another_users`);
	db.run(sql`drop table if exists users12`);
	db.run(sql`drop table if exists __drizzle_migrations`);

	migrate(db, { migrationsFolder: './drizzle2/sqlite' });

	db.insert(usersMigratorTable).values({ name: 'John', email: 'email' }).run();
	const result = db.select().from(usersMigratorTable).all();

	db.insert(anotherUsersMigratorTable).values({ name: 'John', email: 'email' }).run();
	const result2 = db.select().from(usersMigratorTable).all();

	t.deepEqual(result, [{ id: 1, name: 'John', email: 'email' }]);
	t.deepEqual(result2, [{ id: 1, name: 'John', email: 'email' }]);

	db.run(sql`drop table another_users`);
	db.run(sql`drop table users12`);
	db.run(sql`drop table __drizzle_migrations`);
});

test.serial('insert via db.run + select via db.all', (t) => {
	const { db } = t.context;

	db.run(sql`insert into ${usersTable} (${name(usersTable.name.name)}) values (${'John'})`);

	const result = db.all<{ id: number; name: string }>(sql`select id, name from "users"`);
	t.deepEqual(result, [{ id: 1, name: 'John' }]);
});

test.serial('insert via db.get', (t) => {
	const { db } = t.context;

	const inserted = db.get<{ id: number; name: string }>(
		sql`insert into ${usersTable} (${
			name(usersTable.name.name)
		}) values (${'John'}) returning ${usersTable.id}, ${usersTable.name}`,
	);
	t.deepEqual(inserted, { id: 1, name: 'John' });
});

test.serial('insert via db.run + select via db.get', (t) => {
	const { db } = t.context;

	db.run(sql`insert into ${usersTable} (${name(usersTable.name.name)}) values (${'John'})`);

	const result = db.get<{ id: number; name: string }>(
		sql`select ${usersTable.id}, ${usersTable.name} from ${usersTable}`,
	);
	t.deepEqual(result, { id: 1, name: 'John' });
});

test.serial('insert via db.get w/ query builder', (t) => {
	const { db } = t.context;

	const inserted = db.get(
		db.insert(usersTable).values({ name: 'John' }).returning({ id: usersTable.id, name: usersTable.name }),
	);
	t.deepEqual(inserted, { id: 1, name: 'John' });
});

test.serial('left join (flat object fields)', (t) => {
	const { db } = t.context;

	const { id: cityId } = db.insert(citiesTable)
		.values([{ name: 'Paris' }, { name: 'London' }])
		.returning({ id: citiesTable.id }).all()[0]!;

	db.insert(users2Table).values([{ name: 'John', cityId }, { name: 'Jane' }]).run();

	const res = db.select({
		userId: users2Table.id,
		userName: users2Table.name,
		cityId: citiesTable.id,
		cityName: citiesTable.name,
	}).from(users2Table)
		.leftJoin(citiesTable, eq(users2Table.cityId, citiesTable.id))
		.all();

	t.deepEqual(res, [
		{ userId: 1, userName: 'John', cityId, cityName: 'Paris' },
		{ userId: 2, userName: 'Jane', cityId: null, cityName: null },
	]);
});

test.serial('left join (grouped fields)', (t) => {
	const { db } = t.context;

	const { id: cityId } = db.insert(citiesTable)
		.values([{ name: 'Paris' }, { name: 'London' }])
		.returning({ id: citiesTable.id }).all()[0]!;

	db.insert(users2Table).values([{ name: 'John', cityId }, { name: 'Jane' }]).run();

	const res = db.select({
		id: users2Table.id,
		user: {
			name: users2Table.name,
			nameUpper: sql<string>`upper(${users2Table.name})`,
		},
		city: {
			id: citiesTable.id,
			name: citiesTable.name,
			nameUpper: sql<string>`upper(${citiesTable.name})`,
		},
	}).from(users2Table)
		.leftJoin(citiesTable, eq(users2Table.cityId, citiesTable.id))
		.all();

	t.deepEqual(res, [
		{
			id: 1,
			user: { name: 'John', nameUpper: 'JOHN' },
			city: { id: cityId, name: 'Paris', nameUpper: 'PARIS' },
		},
		{
			id: 2,
			user: { name: 'Jane', nameUpper: 'JANE' },
			city: null,
		},
	]);
});

test.serial('left join (all fields)', (t) => {
	const { db } = t.context;

	const { id: cityId } = db.insert(citiesTable)
		.values([{ name: 'Paris' }, { name: 'London' }])
		.returning({ id: citiesTable.id }).all()[0]!;

	db.insert(users2Table).values([{ name: 'John', cityId }, { name: 'Jane' }]).run();

	const res = db.select().from(users2Table)
		.leftJoin(citiesTable, eq(users2Table.cityId, citiesTable.id)).all();

	t.deepEqual(res, [
		{
			users2: {
				id: 1,
				name: 'John',
				cityId,
			},
			cities: {
				id: cityId,
				name: 'Paris',
			},
		},
		{
			users2: {
				id: 2,
				name: 'Jane',
				cityId: null,
			},
			cities: null,
		},
	]);
});

test.serial('join subquery', (t) => {
	const { db } = t.context;

	db.insert(courseCategoriesTable).values([
		{ name: 'Category 1' },
		{ name: 'Category 2' },
		{ name: 'Category 3' },
		{ name: 'Category 4' },
	]).run();

	db.insert(coursesTable).values([
		{ name: 'Development', categoryId: 2 },
		{ name: 'IT & Software', categoryId: 3 },
		{ name: 'Marketing', categoryId: 4 },
		{ name: 'Design', categoryId: 1 },
	]).run();

	const sq2 = db
		.select({
			categoryId: courseCategoriesTable.id,
			category: courseCategoriesTable.name,
			total: sql<number>`count(${courseCategoriesTable.id})`,
		})
		.from(courseCategoriesTable)
		.groupBy(courseCategoriesTable.id, courseCategoriesTable.name)
		.as('sq2');

	const res = db
		.select({
			courseName: coursesTable.name,
			categoryId: sq2.categoryId,
		})
		.from(coursesTable)
		.leftJoin(sq2, eq(coursesTable.categoryId, sq2.categoryId))
		.orderBy(coursesTable.name)
		.all();

	t.deepEqual(res, [
		{ courseName: 'Design', categoryId: 1 },
		{ courseName: 'Development', categoryId: 2 },
		{ courseName: 'IT & Software', categoryId: 3 },
		{ courseName: 'Marketing', categoryId: 4 },
	]);
});

test.serial('with ... select', (t) => {
	const { db } = t.context;

	db.insert(orders).values([
		{ region: 'Europe', product: 'A', amount: 10, quantity: 1 },
		{ region: 'Europe', product: 'A', amount: 20, quantity: 2 },
		{ region: 'Europe', product: 'B', amount: 20, quantity: 2 },
		{ region: 'Europe', product: 'B', amount: 30, quantity: 3 },
		{ region: 'US', product: 'A', amount: 30, quantity: 3 },
		{ region: 'US', product: 'A', amount: 40, quantity: 4 },
		{ region: 'US', product: 'B', amount: 40, quantity: 4 },
		{ region: 'US', product: 'B', amount: 50, quantity: 5 },
	]).run();

	const regionalSales = db
		.$with('regional_sales')
		.as(
			db
				.select({
					region: orders.region,
					totalSales: sql<number>`sum(${orders.amount})`.as('total_sales'),
				})
				.from(orders)
				.groupBy(orders.region),
		);

	const topRegions = db
		.$with('top_regions')
		.as(
			db
				.select({
					region: regionalSales.region,
				})
				.from(regionalSales)
				.where(
					gt(
						regionalSales.totalSales,
						db.select({ sales: sql`sum(${regionalSales.totalSales})/10` }).from(regionalSales),
					),
				),
		);

	const result = db
		.with(regionalSales, topRegions)
		.select({
			region: orders.region,
			product: orders.product,
			productUnits: sql<number>`cast(sum(${orders.quantity}) as int)`,
			productSales: sql<number>`cast(sum(${orders.amount}) as int)`,
		})
		.from(orders)
		.where(inArray(orders.region, db.select({ region: topRegions.region }).from(topRegions)))
		.groupBy(orders.region, orders.product)
		.orderBy(orders.region, orders.product)
		.all();

	t.deepEqual(result, [
		{
			region: 'Europe',
			product: 'A',
			productUnits: 3,
			productSales: 30,
		},
		{
			region: 'Europe',
			product: 'B',
			productUnits: 5,
			productSales: 50,
		},
		{
			region: 'US',
			product: 'A',
			productUnits: 7,
			productSales: 70,
		},
		{
			region: 'US',
			product: 'B',
			productUnits: 9,
			productSales: 90,
		},
	]);
});

test.serial('select from subquery sql', (t) => {
	const { db } = t.context;

	db.insert(users2Table).values([{ name: 'John' }, { name: 'Jane' }]).run();

	const sq = db
		.select({ name: sql<string>`${users2Table.name} || ' modified'`.as('name') })
		.from(users2Table)
		.as('sq');

	const res = db.select({ name: sq.name }).from(sq).all();

	t.deepEqual(res, [{ name: 'John modified' }, { name: 'Jane modified' }]);
});

test.serial('select a field without joining its table', (t) => {
	const { db } = t.context;

	t.throws(() => db.select({ name: users2Table.name }).from(usersTable).prepare());
});

test.serial('select all fields from subquery without alias', (t) => {
	const { db } = t.context;

	const sq = db.$with('sq').as(db.select({ name: sql<string>`upper(${users2Table.name})` }).from(users2Table));

	t.throws(() => db.select().from(sq).prepare());
});

test.serial('select count()', (t) => {
	const { db } = t.context;

	db.insert(usersTable).values([{ name: 'John' }, { name: 'Jane' }]).run();

	const res = db.select({ count: sql`count(*)` }).from(usersTable).all();

	t.deepEqual(res, [{ count: 2 }]);
});

test.serial('having', (t) => {
	const { db } = t.context;

	db.insert(citiesTable).values([{ name: 'London' }, { name: 'Paris' }, { name: 'New York' }]).run();

	db.insert(users2Table).values([
		{ name: 'John', cityId: 1 },
		{ name: 'Jane', cityId: 1 },
		{ name: 'Jack', cityId: 2 },
	]).run();

	const result = db
		.select({
			id: citiesTable.id,
			name: sql<string>`upper(${citiesTable.name})`.as('upper_name'),
			usersCount: sql<number>`count(${users2Table.id})`.as('users_count'),
		})
		.from(citiesTable)
		.leftJoin(users2Table, eq(users2Table.cityId, citiesTable.id))
		.where(({ name }) => sql`length(${name}) >= 3`)
		.groupBy(citiesTable.id)
		.having(({ usersCount }) => sql`${usersCount} > 0`)
		.orderBy(({ name }) => name)
		.all();

	t.deepEqual(result, [
		{
			id: 1,
			name: 'LONDON',
			usersCount: 2,
		},
		{
			id: 2,
			name: 'PARIS',
			usersCount: 1,
		},
	]);
});

test.serial('view', (t) => {
	const { db } = t.context;

	const newYorkers1 = sqliteView('new_yorkers1')
		.as((qb) => qb.select().from(users2Table).where(eq(users2Table.cityId, 1)));

	const newYorkers2 = sqliteView('new_yorkers2', {
		id: integer('id').primaryKey(),
		name: text('name').notNull(),
		cityId: integer('city_id').notNull(),
	}).as(sql`select * from ${users2Table} where ${eq(users2Table.cityId, 1)}`);

	const newYorkers3 = sqliteView('new_yorkers1', {
		id: integer('id').primaryKey(),
		name: text('name').notNull(),
		cityId: integer('city_id').notNull(),
	}).existing();

	db.run(sql`create view ${newYorkers1} as ${getViewConfig(newYorkers1).query}`);
	db.run(sql`create view ${newYorkers2} as ${getViewConfig(newYorkers2).query}`);

	db.insert(citiesTable).values([{ name: 'New York' }, { name: 'Paris' }]).run();

	db.insert(users2Table).values([
		{ name: 'John', cityId: 1 },
		{ name: 'Jane', cityId: 1 },
		{ name: 'Jack', cityId: 2 },
	]).run();

	{
		const result = db.select().from(newYorkers1).all();
		t.deepEqual(result, [
			{ id: 1, name: 'John', cityId: 1 },
			{ id: 2, name: 'Jane', cityId: 1 },
		]);
	}

	{
		const result = db.select().from(newYorkers2).all();
		t.deepEqual(result, [
			{ id: 1, name: 'John', cityId: 1 },
			{ id: 2, name: 'Jane', cityId: 1 },
		]);
	}

	{
		const result = db.select().from(newYorkers3).all();
		t.deepEqual(result, [
			{ id: 1, name: 'John', cityId: 1 },
			{ id: 2, name: 'Jane', cityId: 1 },
		]);
	}

	{
		const result = db.select({ name: newYorkers1.name }).from(newYorkers1).all();
		t.deepEqual(result, [
			{ name: 'John' },
			{ name: 'Jane' },
		]);
	}

	db.run(sql`drop view ${newYorkers1}`);
	db.run(sql`drop view ${newYorkers2}`);
});

test.serial('insert null timestamp', (t) => {
	const { db } = t.context;

	const test = sqliteTable('test', {
		t: integer('t', { mode: 'timestamp' }),
	});

	db.run(sql`create table ${test} (t timestamp)`);

	db.insert(test).values({ t: null }).run();
	const res = db.select().from(test).all();
	t.deepEqual(res, [{ t: null }]);

	db.run(sql`drop table ${test}`);
});

test.serial('select from raw sql', (t) => {
	const { db } = t.context;

	const result = db.select({
		id: sql<number>`id`,
		name: sql<string>`name`,
	}).from(sql`(select 1 as id, 'John' as name) as users`).all();

	Expect<Equal<{ id: number; name: string }[], typeof result>>;

	t.deepEqual(result, [
		{ id: 1, name: 'John' },
	]);
});

test.serial('select from raw sql with joins', (t) => {
	const { db } = t.context;

	const result = db
		.select({
			id: sql<number>`users.id`,
			name: sql<string>`users.name`,
			userCity: sql<string>`users.city`,
			cityName: sql<string>`cities.name`,
		})
		.from(sql`(select 1 as id, 'John' as name, 'New York' as city) as users`)
		.leftJoin(sql`(select 1 as id, 'Paris' as name) as cities`, sql`cities.id = users.id`)
		.all();

	Expect<Equal<{ id: number; name: string; userCity: string; cityName: string }[], typeof result>>;

	t.deepEqual(result, [
		{ id: 1, name: 'John', userCity: 'New York', cityName: 'Paris' },
	]);
});

test.serial('join on aliased sql from select', (t) => {
	const { db } = t.context;

	const result = db
		.select({
			userId: sql<number>`users.id`.as('userId'),
			name: sql<string>`users.name`,
			userCity: sql<string>`users.city`,
			cityId: sql<number>`cities.id`.as('cityId'),
			cityName: sql<string>`cities.name`,
		})
		.from(sql`(select 1 as id, 'John' as name, 'New York' as city) as users`)
		.leftJoin(sql`(select 1 as id, 'Paris' as name) as cities`, (cols) => eq(cols.cityId, cols.userId))
		.all();

	Expect<Equal<{ userId: number; name: string; userCity: string; cityId: number; cityName: string }[], typeof result>>;

	t.deepEqual(result, [
		{ userId: 1, name: 'John', userCity: 'New York', cityId: 1, cityName: 'Paris' },
	]);
});

test.serial('join on aliased sql from with clause', (t) => {
	const { db } = t.context;

	const users = db.$with('users').as(
		db.select({
			id: sql<number>`id`.as('userId'),
			name: sql<string>`name`.as('userName'),
			city: sql<string>`city`.as('city'),
		}).from(
			sql`(select 1 as id, 'John' as name, 'New York' as city) as users`,
		),
	);

	const cities = db.$with('cities').as(
		db.select({
			id: sql<number>`id`.as('cityId'),
			name: sql<string>`name`.as('cityName'),
		}).from(
			sql`(select 1 as id, 'Paris' as name) as cities`,
		),
	);

	const result = db
		.with(users, cities)
		.select({
			userId: users.id,
			name: users.name,
			userCity: users.city,
			cityId: cities.id,
			cityName: cities.name,
		})
		.from(users)
		.leftJoin(cities, (cols) => eq(cols.cityId, cols.userId))
		.all();

	Expect<Equal<{ userId: number; name: string; userCity: string; cityId: number; cityName: string }[], typeof result>>;

	t.deepEqual(result, [
		{ userId: 1, name: 'John', userCity: 'New York', cityId: 1, cityName: 'Paris' },
	]);
});

test.serial('prefixed table', (t) => {
	const { db } = t.context;

	const table = sqliteTableCreator((name) => `myprefix_${name}`);

	const users = table('test_prefixed_table_with_unique_name', {
		id: integer('id').primaryKey(),
		name: text('name').notNull(),
	});

	db.run(sql`drop table if exists ${users}`);

	db.run(
		sql`create table myprefix_test_prefixed_table_with_unique_name (id integer not null primary key, name text not null)`,
	);

	db.insert(users).values({ id: 1, name: 'John' }).run();

	const result = db.select().from(users).all();

	t.deepEqual(result, [{ id: 1, name: 'John' }]);

	db.run(sql`drop table ${users}`);
});

test.serial('orderBy with aliased column', (t) => {
	const { db } = t.context;

	const query = db.select({
		test: sql`something`.as('test'),
	}).from(users2Table).orderBy((fields) => fields.test).toSQL();

	t.deepEqual(query.sql, 'select something as "test" from "users2" order by "test"');
});

test.serial('transaction', (t) => {
	const { db } = t.context;

	const users = sqliteTable('users_transactions', {
		id: integer('id').primaryKey(),
		balance: integer('balance').notNull(),
	});
	const products = sqliteTable('products_transactions', {
		id: integer('id').primaryKey(),
		price: integer('price').notNull(),
		stock: integer('stock').notNull(),
	});

	db.run(sql`drop table if exists ${users}`);
	db.run(sql`drop table if exists ${products}`);

	db.run(sql`create table users_transactions (id integer not null primary key, balance integer not null)`);
	db.run(
		sql`create table products_transactions (id integer not null primary key, price integer not null, stock integer not null)`,
	);

	const user = db.insert(users).values({ balance: 100 }).returning().get();
	const product = db.insert(products).values({ price: 10, stock: 10 }).returning().get();

	db.transaction((tx) => {
		tx.update(users).set({ balance: user.balance - product.price }).where(eq(users.id, user.id)).run();
		tx.update(products).set({ stock: product.stock - 1 }).where(eq(products.id, product.id)).run();
	});

	const result = db.select().from(users).all();

	t.deepEqual(result, [{ id: 1, balance: 90 }]);

	db.run(sql`drop table ${users}`);
	db.run(sql`drop table ${products}`);
});

test.serial('transaction rollback', (t) => {
	const { db } = t.context;

	const users = sqliteTable('users_transactions_rollback', {
		id: integer('id').primaryKey(),
		balance: integer('balance').notNull(),
	});

	db.run(sql`drop table if exists ${users}`);

	db.run(
		sql`create table users_transactions_rollback (id integer not null primary key, balance integer not null)`,
	);

	t.throws(() =>
		db.transaction((tx) => {
			tx.insert(users).values({ balance: 100 }).run();
			tx.rollback();
		}), new TransactionRollbackError());

	const result = db.select().from(users).all();

	t.deepEqual(result, []);

	db.run(sql`drop table ${users}`);
});

test.serial('nested transaction', (t) => {
	const { db } = t.context;

	const users = sqliteTable('users_nested_transactions', {
		id: integer('id').primaryKey(),
		balance: integer('balance').notNull(),
	});

	db.run(sql`drop table if exists ${users}`);

	db.run(
		sql`create table users_nested_transactions (id integer not null primary key, balance integer not null)`,
	);

	db.transaction((tx) => {
		tx.insert(users).values({ balance: 100 }).run();

		tx.transaction(async (tx) => {
			tx.update(users).set({ balance: 200 }).run();
		});
	});

	const result = db.select().from(users).all();

	t.deepEqual(result, [{ id: 1, balance: 200 }]);

	db.run(sql`drop table ${users}`);
});

test.serial('nested transaction rollback', (t) => {
	const { db } = t.context;

	const users = sqliteTable('users_nested_transactions_rollback', {
		id: integer('id').primaryKey(),
		balance: integer('balance').notNull(),
	});

	db.run(sql`drop table if exists ${users}`);

	db.run(
		sql`create table users_nested_transactions_rollback (id integer not null primary key, balance integer not null)`,
	);

	db.transaction((tx) => {
		tx.insert(users).values({ balance: 100 }).run();

		t.throws(() =>
			tx.transaction((tx) => {
				tx.update(users).set({ balance: 200 }).run();
				tx.rollback();
			}), new TransactionRollbackError());
	});

	const result = db.select().from(users).all();

	t.deepEqual(result, [{ id: 1, balance: 100 }]);

	db.run(sql`drop table ${users}`);
});

test.serial('join subquery with join', (t) => {
	const { db } = t.context;

	const internalStaff = sqliteTable('internal_staff', {
		userId: integer('user_id').notNull(),
	});

	const customUser = sqliteTable('custom_user', {
		id: integer('id').notNull(),
	});

	const ticket = sqliteTable('ticket', {
		staffId: integer('staff_id').notNull(),
	});

	db.run(sql`drop table if exists ${internalStaff}`);
	db.run(sql`drop table if exists ${customUser}`);
	db.run(sql`drop table if exists ${ticket}`);

	db.run(sql`create table internal_staff (user_id integer not null)`);
	db.run(sql`create table custom_user (id integer not null)`);
	db.run(sql`create table ticket (staff_id integer not null)`);

	db.insert(internalStaff).values({ userId: 1 }).run();
	db.insert(customUser).values({ id: 1 }).run();
	db.insert(ticket).values({ staffId: 1 }).run();

	const subq = db
		.select()
		.from(internalStaff)
		.leftJoin(customUser, eq(internalStaff.userId, customUser.id))
		.as('internal_staff');

	const mainQuery = db
		.select()
		.from(ticket)
		.leftJoin(subq, eq(subq.internal_staff.userId, ticket.staffId))
		.all();

	t.deepEqual(mainQuery, [{
		ticket: { staffId: 1 },
		internal_staff: {
			internal_staff: { userId: 1 },
			custom_user: { id: 1 },
		},
	}]);

	db.run(sql`drop table ${internalStaff}`);
	db.run(sql`drop table ${customUser}`);
	db.run(sql`drop table ${ticket}`);
});

test.serial('join view as subquery', (t) => {
	const { db } = t.context;

	const users = sqliteTable('users_join_view', {
		id: integer('id').primaryKey(),
		name: text('name').notNull(),
		cityId: integer('city_id').notNull(),
	});

	const newYorkers = sqliteView('new_yorkers').as((qb) => qb.select().from(users).where(eq(users.cityId, 1)));

	db.run(sql`drop table if exists ${users}`);
	db.run(sql`drop view if exists ${newYorkers}`);

	db.run(
		sql`create table ${users} (id integer not null primary key, name text not null, city_id integer not null)`,
	);
	db.run(sql`create view ${newYorkers} as ${getViewConfig(newYorkers).query}`);

	db.insert(users).values([
		{ name: 'John', cityId: 1 },
		{ name: 'Jane', cityId: 2 },
		{ name: 'Jack', cityId: 1 },
		{ name: 'Jill', cityId: 2 },
	]).run();

	const sq = db.select().from(newYorkers).as('new_yorkers_sq');

	const result = db.select().from(users).leftJoin(sq, eq(users.id, sq.id)).all();

	t.deepEqual(result, [
		{
			users_join_view: { id: 1, name: 'John', cityId: 1 },
			new_yorkers_sq: { id: 1, name: 'John', cityId: 1 },
		},
		{
			users_join_view: { id: 2, name: 'Jane', cityId: 2 },
			new_yorkers_sq: null,
		},
		{
			users_join_view: { id: 3, name: 'Jack', cityId: 1 },
			new_yorkers_sq: { id: 3, name: 'Jack', cityId: 1 },
		},
		{
			users_join_view: { id: 4, name: 'Jill', cityId: 2 },
			new_yorkers_sq: null,
		},
	]);

	db.run(sql`drop view ${newYorkers}`);
	db.run(sql`drop table ${users}`);
});

test.serial('insert with onConflict do nothing', (t) => {
	const { db } = t.context;

	db.insert(usersTable).values({ id: 1, name: 'John' }).run();

	db
		.insert(usersTable)
		.values({ id: 1, name: 'John' })
		.onConflictDoNothing()
		.run();

	const res = db
		.select({ id: usersTable.id, name: usersTable.name })
		.from(usersTable)
		.where(eq(usersTable.id, 1))
		.all();

	t.deepEqual(res, [{ id: 1, name: 'John' }]);
});

test.serial('insert with onConflict do nothing using composite pk', (t) => {
	const { db } = t.context;

	db
		.insert(pkExampleTable)
		.values({ id: 1, name: 'John', email: 'john@example.com' })
		.run();

	db
		.insert(pkExampleTable)
		.values({ id: 1, name: 'John', email: 'john1@example.com' })
		.onConflictDoNothing()
		.run();

	const res = db
		.select({ id: pkExampleTable.id, name: pkExampleTable.name, email: pkExampleTable.email })
		.from(pkExampleTable)
		.where(eq(pkExampleTable.id, 1))
		.all();

	t.deepEqual(res, [{ id: 1, name: 'John', email: 'john@example.com' }]);
});

test.serial('insert with onConflict do nothing using target', (t) => {
	const { db } = t.context;

	db.insert(usersTable).values({ id: 1, name: 'John' }).run();

	db
		.insert(usersTable)
		.values({ id: 1, name: 'John' })
		.onConflictDoNothing({ target: usersTable.id })
		.run();

	const res = db
		.select({ id: usersTable.id, name: usersTable.name })
		.from(usersTable)
		.where(eq(usersTable.id, 1))
		.all();

	t.deepEqual(res, [{ id: 1, name: 'John' }]);
});

test.serial('insert with onConflict do nothing using composite pk as target', (t) => {
	const { db } = t.context;

	db
		.insert(pkExampleTable)
		.values({ id: 1, name: 'John', email: 'john@example.com' })
		.run();

	db
		.insert(pkExampleTable)
		.values({ id: 1, name: 'John', email: 'john1@example.com' })
		.onConflictDoNothing({ target: [pkExampleTable.id, pkExampleTable.name] })
		.run();

	const res = db
		.select({ id: pkExampleTable.id, name: pkExampleTable.name, email: pkExampleTable.email })
		.from(pkExampleTable)
		.where(eq(pkExampleTable.id, 1))
		.all();

	t.deepEqual(res, [{ id: 1, name: 'John', email: 'john@example.com' }]);
});

test.serial('insert with onConflict do update', (t) => {
	const { db } = t.context;

	db.insert(usersTable).values({ id: 1, name: 'John' }).run();

	db
		.insert(usersTable)
		.values({ id: 1, name: 'John' })
		.onConflictDoUpdate({ target: usersTable.id, set: { name: 'John1' } })
		.run();

	const res = db
		.select({ id: usersTable.id, name: usersTable.name })
		.from(usersTable)
		.where(eq(usersTable.id, 1))
		.all();

	t.deepEqual(res, [{ id: 1, name: 'John1' }]);
});

test.serial('insert with onConflict do update using composite pk', (t) => {
	const { db } = t.context;

	db.insert(pkExampleTable).values({ id: 1, name: 'John', email: 'john@example.com' }).run();

	db
		.insert(pkExampleTable)
		.values({ id: 1, name: 'John', email: 'john@example.com' })
		.onConflictDoUpdate({ target: [pkExampleTable.id, pkExampleTable.name], set: { email: 'john1@example.com' } })
		.run();

	const res = db
		.select({ id: pkExampleTable.id, name: pkExampleTable.name, email: pkExampleTable.email })
		.from(pkExampleTable)
		.where(eq(pkExampleTable.id, 1))
		.all();

	t.deepEqual(res, [{ id: 1, name: 'John', email: 'john1@example.com' }]);
});

test.serial('insert undefined', (t) => {
	const { db } = t.context;

	const users = sqliteTable('users', {
		id: integer('id').primaryKey(),
		name: text('name'),
	});

	db.run(sql`drop table if exists ${users}`);

	db.run(
		sql`create table ${users} (id integer primary key, name text)`,
	);

	t.notThrows(() => db.insert(users).values({ name: undefined }).run());

	db.run(sql`drop table ${users}`);
});

test.serial('update undefined', (t) => {
	const { db } = t.context;

	const users = sqliteTable('users', {
		id: integer('id').primaryKey(),
		name: text('name'),
	});

	db.run(sql`drop table if exists ${users}`);

	db.run(
		sql`create table ${users} (id integer primary key, name text)`,
	);

	t.throws(() => db.update(users).set({ name: undefined }).run());
	t.notThrows(() => db.update(users).set({ id: 1, name: undefined }).run());

	db.run(sql`drop table ${users}`);
});<|MERGE_RESOLUTION|>--- conflicted
+++ resolved
@@ -119,11 +119,8 @@
 	ctx.db.run(sql`drop table if exists ${coursesTable}`);
 	ctx.db.run(sql`drop table if exists ${courseCategoriesTable}`);
 	ctx.db.run(sql`drop table if exists ${orders}`);
-<<<<<<< HEAD
 	ctx.db.run(sql`drop table if exists ${bigIntExample}`);
-=======
 	ctx.db.run(sql`drop table if exists ${pkExampleTable}`);
->>>>>>> 7a18dde0
 
 	ctx.db.run(sql`
 		create table ${usersTable} (
@@ -169,15 +166,22 @@
 			quantity integer not null
 		)
 	`);
-<<<<<<< HEAD
-
 	ctx.db.run(sql`
-    create table ${bigIntExample} (
-      id integer primary key,
-      name text not null,
-      big_int blob not null
-    )
-  `);
+		create table ${pkExampleTable} (
+			id integer not null,
+			name text not null,
+			email text not null,
+			primary key (id, name)
+		)
+	`);
+
+	ctx.db.run(sql`
+		create table ${bigIntExample} (
+			id integer primary key,
+			name text not null,
+			big_int blob not null
+		)
+  	`);
 });
 
 test.serial('insert bigint values', async (t) => {
@@ -197,16 +201,6 @@
 		{ id: 4, name: 'four', bigInt: BigInt('1234567890') },
 		{ id: 5, name: 'five', bigInt: BigInt('12345678900987654321') },
 	]);
-=======
-	ctx.db.run(sql`
-		create table ${pkExampleTable} (
-			id integer not null,
-			name text not null,
-			email text not null,
-			primary key (id, name)
-		)
-	`);
->>>>>>> 7a18dde0
 });
 
 test.serial('select all fields', (t) => {
