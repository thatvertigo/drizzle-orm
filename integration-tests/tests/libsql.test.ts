--- conflicted
+++ resolved
@@ -16,6 +16,7 @@
 	gte,
 	inArray,
 	type InferModel,
+	lt,
 	max,
 	min,
 	Name,
@@ -24,10 +25,6 @@
 	sql,
 	sum,
 	sumDistinct,
-<<<<<<< HEAD
-=======
-	lt,
->>>>>>> 6d706c17
 	TransactionRollbackError,
 } from 'drizzle-orm';
 import { drizzle, type LibSQLDatabase } from 'drizzle-orm/libsql';
@@ -1269,7 +1266,7 @@
 	const products = sqliteTable('products', {
 		id: integer('id').primaryKey(),
 		price: numeric('price').notNull(),
-		cheap: integer('cheap', { mode: 'boolean' }).notNull().default(false)
+		cheap: integer('cheap', { mode: 'boolean' }).notNull().default(false),
 	});
 
 	await db.run(sql`drop table if exists ${products}`);
@@ -1294,26 +1291,26 @@
 		.as(
 			db
 				.select({
-					value: sql`avg(${products.price})`.as('value')
+					value: sql`avg(${products.price})`.as('value'),
 				})
-				.from(products)
+				.from(products),
 		);
 
 	const result = await db
 		.with(averagePrice)
 		.update(products)
 		.set({
-			cheap: true
+			cheap: true,
 		})
 		.where(lt(products.price, sql`(select * from ${averagePrice})`))
 		.returning({
-			id: products.id
+			id: products.id,
 		});
 
 	t.deepEqual(result, [
 		{ id: 1 },
 		{ id: 4 },
-		{ id: 5 }
+		{ id: 5 },
 	]);
 });
 
@@ -1322,7 +1319,7 @@
 
 	const users = sqliteTable('users', {
 		username: text('username').notNull(),
-		admin: integer('admin', { mode: 'boolean' }).notNull()
+		admin: integer('admin', { mode: 'boolean' }).notNull(),
 	});
 
 	await db.run(sql`drop table if exists ${users}`);
@@ -1333,22 +1330,22 @@
 		.as(
 			db
 				.select({
-					value: sql`count(*)`.as('value')
+					value: sql`count(*)`.as('value'),
 				})
-				.from(users)
+				.from(users),
 		);
 
 	const result = await db
 		.with(userCount)
 		.insert(users)
 		.values([
-			{ username: 'user1', admin: sql`((select * from ${userCount}) = 0)` }
+			{ username: 'user1', admin: sql`((select * from ${userCount}) = 0)` },
 		])
 		.returning({
-			admin: users.admin
+			admin: users.admin,
 		});
 
-	t.deepEqual(result, [{ admin: true }])
+	t.deepEqual(result, [{ admin: true }]);
 });
 
 test.serial('with ... delete', async (t) => {
@@ -1370,9 +1367,9 @@
 		.as(
 			db
 				.select({
-					value: sql`avg(${orders.amount})`.as('value')
+					value: sql`avg(${orders.amount})`.as('value'),
 				})
-				.from(orders)
+				.from(orders),
 		);
 
 	const result = await db
@@ -1380,13 +1377,13 @@
 		.delete(orders)
 		.where(gt(orders.amount, sql`(select * from ${averageAmount})`))
 		.returning({
-			id: orders.id
+			id: orders.id,
 		});
 
 	t.deepEqual(result, [
 		{ id: 6 },
 		{ id: 7 },
-		{ id: 8 }
+		{ id: 8 },
 	]);
 });
 
