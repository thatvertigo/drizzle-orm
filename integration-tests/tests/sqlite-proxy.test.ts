import 'dotenv/config';

import type { TestFn } from 'ava';
import anyTest from 'ava';
import type BetterSqlite3 from 'better-sqlite3';
import Database from 'better-sqlite3';
import { sql } from 'drizzle-orm';
import { asc, eq } from 'drizzle-orm/expressions';
import { Name, placeholder } from 'drizzle-orm/sql';
import { alias, blob, integer, primaryKey, sqliteTable, sqliteTableCreator, text } from 'drizzle-orm/sqlite-core';
import type { SqliteRemoteDatabase } from 'drizzle-orm/sqlite-proxy';
import { drizzle as proxyDrizzle } from 'drizzle-orm/sqlite-proxy';
import { migrate } from 'drizzle-orm/sqlite-proxy/migrator';

class ServerSimulator {
	constructor(private db: BetterSqlite3.Database) {}

	async query(sql: string, params: any[], method: string) {
		if (method === 'run') {
			try {
				const result = this.db.prepare(sql).run(params);
				return { data: result };
			} catch (e: any) {
				return { error: e.message };
			}
		} else if (method === 'all' || method === 'values') {
			try {
				const rows = this.db.prepare(sql).raw().all(params);
				return { data: rows };
			} catch (e: any) {
				return { error: e.message };
			}
		} else if (method === 'get') {
			try {
				const row = this.db.prepare(sql).raw().get(params);
				return { data: row };
			} catch (e: any) {
				console.log('get row:', e);
				return { error: e.message };
			}
		} else {
			return { error: 'Unkown method value' };
		}
	}

	migrations(queries: string[]) {
		this.db.exec('BEGIN');
		try {
			for (const query of queries) {
				this.db.exec(query);
			}
			this.db.exec('COMMIT');
		} catch {
			this.db.exec('ROLLBACK');
		}

		return {};
	}
}

const usersTable = sqliteTable('users', {
	id: integer('id').primaryKey(),
	name: text('name').notNull(),
	verified: integer('verified', { mode: 'boolean' }).notNull().default(false),
	json: blob('json', { mode: 'json' }).$type<string[]>(),
	createdAt: integer('created_at', { mode: 'timestamp' }).notNull().default(sql`strftime('%s', 'now')`),
});

const usersMigratorTable = sqliteTable('users12', {
	id: integer('id').primaryKey(),
	name: text('name').notNull(),
	email: text('email').notNull(),
});

const anotherUsersMigratorTable = sqliteTable('another_users', {
	id: integer('id').primaryKey(),
	name: text('name').notNull(),
	email: text('email').notNull(),
});

const _pkExample = sqliteTable('pk_example', {
	id: integer('id').primaryKey(),
	name: text('name').notNull(),
	email: text('email').notNull(),
}, (table) => ({
	compositePk: primaryKey(table.id, table.name),
}));

interface Context {
	db: SqliteRemoteDatabase;
	client: Database.Database;
	serverSimulator: ServerSimulator;
}

const test = anyTest as TestFn<Context>;

test.before((t) => {
	const ctx = t.context;
	const dbPath = process.env['SQLITE_DB_PATH'] ?? ':memory:';

	ctx.client = new Database(dbPath);

	ctx.serverSimulator = new ServerSimulator(ctx.client);

	ctx.db = proxyDrizzle(async (sql, params, method) => {
		try {
			const rows = await ctx.serverSimulator.query(sql, params, method);

			if (rows.error !== undefined) {
				throw new Error(rows.error);
			}

			return { rows: rows.data };
		} catch (e: any) {
			console.error('Error from sqlite proxy server:', e.response.data);
			return { rows: [] };
		}
	});
});

test.beforeEach(async (t) => {
	const ctx = t.context;
	ctx.db.run(sql`drop table if exists ${usersTable}`);
	ctx.db.run(sql`
		create table ${usersTable} (
			id integer primary key,
			name text not null,
			verified integer not null default 0,
			json blob,
			created_at integer not null default (strftime('%s', 'now'))
		)
	`);
});

test.serial('select all fields', async (t) => {
	const { db } = t.context;

	const now = Date.now();

	await db.insert(usersTable).values({ name: 'John' }).run();
	const result = await db.select().from(usersTable).all();

	t.assert(result[0]!.createdAt instanceof Date);
	t.assert(Math.abs(result[0]!.createdAt.getTime() - now) < 5000);
	t.deepEqual(result, [{ id: 1, name: 'John', verified: false, json: null, createdAt: result[0]!.createdAt }]);
});

test.serial('select partial', async (t) => {
	const { db } = t.context;

	await db.insert(usersTable).values({ name: 'John' }).run();
	const result = await db.select({ name: usersTable.name }).from(usersTable).all();

	t.deepEqual(result, [{ name: 'John' }]);
});

test.serial('select sql', async (t) => {
	const { db } = t.context;

	await db.insert(usersTable).values({ name: 'John' }).run();
	const users = await db.select({
		name: sql`upper(${usersTable.name})`,
	}).from(usersTable).all();

	t.deepEqual(users, [{ name: 'JOHN' }]);
});

test.serial('select typed sql', async (t) => {
	const { db } = t.context;

	await db.insert(usersTable).values({ name: 'John' }).run();
	const users = await db.select({
		name: sql<string>`upper(${usersTable.name})`,
	}).from(usersTable).all();

	t.deepEqual(users, [{ name: 'JOHN' }]);
});

test.serial('insert returning sql', async (t) => {
	const { db } = t.context;

	const users = await db.insert(usersTable).values({ name: 'John' }).returning({
		name: sql`upper(${usersTable.name})`,
	}).all();

	t.deepEqual(users, [{ name: 'JOHN' }]);
});

test.serial('insert returning sql + get()', async (t) => {
	const { db } = t.context;

	const users = await db.insert(usersTable).values({ name: 'John' }).returning({
		name: sql`upper(${usersTable.name})`,
	}).get();

	t.deepEqual(users, { name: 'JOHN' });
});

test.serial('delete returning sql', async (t) => {
	const { db } = t.context;

	await db.insert(usersTable).values({ name: 'John' }).run();
	const users = await db.delete(usersTable).where(eq(usersTable.name, 'John')).returning({
		name: sql`upper(${usersTable.name})`,
	}).all();

	t.deepEqual(users, [{ name: 'JOHN' }]);
});

test.serial('update returning sql', async (t) => {
	const { db } = t.context;

	await db.insert(usersTable).values({ name: 'John' }).run();
	const users = await db.update(usersTable).set({ name: 'Jane' }).where(eq(usersTable.name, 'John')).returning({
		name: sql`upper(${usersTable.name})`,
	}).all();

	t.deepEqual(users, [{ name: 'JANE' }]);
});

test.serial('update returning sql + get()', async (t) => {
	const { db } = t.context;

	await db.insert(usersTable).values({ name: 'John' }).run();
	const users = await db.update(usersTable).set({ name: 'Jane' }).where(eq(usersTable.name, 'John')).returning({
		name: sql`upper(${usersTable.name})`,
	}).get();

	t.deepEqual(users, { name: 'JANE' });
});

test.serial('insert with auto increment', async (t) => {
	const { db } = t.context;

	await db.insert(usersTable).values([
		{ name: 'John' },
		{ name: 'Jane' },
		{ name: 'George' },
		{ name: 'Austin' },
<<<<<<< HEAD
  ]).run();
=======
	]).run();
>>>>>>> 071f4634
	const result = await db.select({ id: usersTable.id, name: usersTable.name }).from(usersTable).all();

	t.deepEqual(result, [
		{ id: 1, name: 'John' },
		{ id: 2, name: 'Jane' },
		{ id: 3, name: 'George' },
		{ id: 4, name: 'Austin' },
	]);
});

test.serial('insert with default values', async (t) => {
	const { db } = t.context;

	await db.insert(usersTable).values({ name: 'John' }).run();
	const result = await db.select().from(usersTable).all();

	t.deepEqual(result, [{ id: 1, name: 'John', verified: false, json: null, createdAt: result[0]!.createdAt }]);
});

test.serial('insert with overridden default values', async (t) => {
	const { db } = t.context;

	await db.insert(usersTable).values({ name: 'John', verified: true }).run();
	const result = await db.select().from(usersTable).all();

	t.deepEqual(result, [{ id: 1, name: 'John', verified: true, json: null, createdAt: result[0]!.createdAt }]);
});

test.serial('update with returning all fields', async (t) => {
	const { db } = t.context;

	const now = Date.now();

	await db.insert(usersTable).values({ name: 'John' }).run();
	const users = await db.update(usersTable).set({ name: 'Jane' }).where(eq(usersTable.name, 'John')).returning().all();

	t.assert(users[0]!.createdAt instanceof Date);
	t.assert(Math.abs(users[0]!.createdAt.getTime() - now) < 5000);
	t.deepEqual(users, [{ id: 1, name: 'Jane', verified: false, json: null, createdAt: users[0]!.createdAt }]);
});

test.serial('update with returning all fields + get()', async (t) => {
	const { db } = t.context;

	const now = Date.now();

	await db.insert(usersTable).values({ name: 'John' }).run();
	const users = await db.update(usersTable).set({ name: 'Jane' }).where(eq(usersTable.name, 'John')).returning().get();

	t.assert(users.createdAt instanceof Date);
	t.assert(Math.abs(users.createdAt.getTime() - now) < 5000);
	t.deepEqual(users, { id: 1, name: 'Jane', verified: false, json: null, createdAt: users.createdAt });
});

test.serial('update with returning partial', async (t) => {
	const { db } = t.context;

	await db.insert(usersTable).values({ name: 'John' }).run();
	const users = await db.update(usersTable).set({ name: 'Jane' }).where(eq(usersTable.name, 'John')).returning({
		id: usersTable.id,
		name: usersTable.name,
	}).all();

	t.deepEqual(users, [{ id: 1, name: 'Jane' }]);
});

test.serial('delete with returning all fields', async (t) => {
	const { db } = t.context;

	const now = Date.now();

	await db.insert(usersTable).values({ name: 'John' }).run();
	const users = await db.delete(usersTable).where(eq(usersTable.name, 'John')).returning().all();

	t.assert(users[0]!.createdAt instanceof Date);
	t.assert(Math.abs(users[0]!.createdAt.getTime() - now) < 5000);
	t.deepEqual(users, [{ id: 1, name: 'John', verified: false, json: null, createdAt: users[0]!.createdAt }]);
});

test.serial('delete with returning all fields + get()', async (t) => {
	const { db } = t.context;

	const now = Date.now();

	await db.insert(usersTable).values({ name: 'John' }).run();
	const users = await db.delete(usersTable).where(eq(usersTable.name, 'John')).returning().get();

	t.assert(users!.createdAt instanceof Date);
	t.assert(Math.abs(users!.createdAt.getTime() - now) < 5000);
	t.deepEqual(users, { id: 1, name: 'John', verified: false, json: null, createdAt: users!.createdAt });
});

test.serial('delete with returning partial', async (t) => {
	const { db } = t.context;

	await db.insert(usersTable).values({ name: 'John' }).run();
	const users = await db.delete(usersTable).where(eq(usersTable.name, 'John')).returning({
		id: usersTable.id,
		name: usersTable.name,
	}).all();

	t.deepEqual(users, [{ id: 1, name: 'John' }]);
});

test.serial('delete with returning partial + get()', async (t) => {
	const { db } = t.context;

	await db.insert(usersTable).values({ name: 'John' }).run();
	const users = await db.delete(usersTable).where(eq(usersTable.name, 'John')).returning({
		id: usersTable.id,
		name: usersTable.name,
	}).get();

	t.deepEqual(users, { id: 1, name: 'John' });
});

test.serial('insert + select', async (t) => {
	const { db } = t.context;

	await db.insert(usersTable).values({ name: 'John' }).run();
	const result = await db.select({ id: usersTable.id, name: usersTable.name }).from(usersTable).all();

	t.deepEqual(result, [{ id: 1, name: 'John' }]);

	await db.insert(usersTable).values({ name: 'Jane' }).run();
	const result2 = await db.select({ id: usersTable.id, name: usersTable.name }).from(usersTable).all();

	t.deepEqual(result2, [{ id: 1, name: 'John' }, { id: 2, name: 'Jane' }]);
});

test.serial('json insert', async (t) => {
	const { db } = t.context;

	await db.insert(usersTable).values({ name: 'John', json: ['foo', 'bar'] }).run();
	const result = await db.select({
		id: usersTable.id,
		name: usersTable.name,
		json: usersTable.json,
	}).from(usersTable).all();

	t.deepEqual(result, [{ id: 1, name: 'John', json: ['foo', 'bar'] }]);
});

test.serial('insert many', async (t) => {
	const { db } = t.context;

	await db.insert(usersTable).values([
		{ name: 'John' },
		{ name: 'Bruce', json: ['foo', 'bar'] },
		{ name: 'Jane' },
<<<<<<< HEAD
		{ name: 'Austin', verified: true },
  ]).run();
=======
		{ name: 'Austin', verified: 1 },
	]).run();
>>>>>>> 071f4634
	const result = await db.select({
		id: usersTable.id,
		name: usersTable.name,
		json: usersTable.json,
		verified: usersTable.verified,
	}).from(usersTable).all();

	t.deepEqual(result, [
		{ id: 1, name: 'John', json: null, verified: false },
		{ id: 2, name: 'Bruce', json: ['foo', 'bar'], verified: false },
		{ id: 3, name: 'Jane', json: null, verified: false },
		{ id: 4, name: 'Austin', json: null, verified: true },
	]);
});

test.serial('insert many with returning', async (t) => {
	const { db } = t.context;

	const result = await db.insert(usersTable).values([
		{ name: 'John' },
		{ name: 'Bruce', json: ['foo', 'bar'] },
		{ name: 'Jane' },
<<<<<<< HEAD
		{ name: 'Austin', verified: true },
  ])
=======
		{ name: 'Austin', verified: 1 },
	])
>>>>>>> 071f4634
		.returning({
			id: usersTable.id,
			name: usersTable.name,
			json: usersTable.json,
			verified: usersTable.verified,
		})
		.all();

	t.deepEqual(result, [
		{ id: 1, name: 'John', json: null, verified: false },
		{ id: 2, name: 'Bruce', json: ['foo', 'bar'], verified: false },
		{ id: 3, name: 'Jane', json: null, verified: false },
		{ id: 4, name: 'Austin', json: null, verified: true },
	]);
});

test.serial('partial join with alias', async (t) => {
	const { db } = t.context;
	const customerAlias = alias(usersTable, 'customer');

	await db.insert(usersTable).values([{ id: 10, name: 'Ivan' }, { id: 11, name: 'Hans' }]).run();
	const result = await db
		.select({
			user: {
				id: usersTable.id,
				name: usersTable.name,
			},
			customer: {
				id: customerAlias.id,
				name: customerAlias.name,
			},
		}).from(usersTable)
		.leftJoin(customerAlias, eq(customerAlias.id, 11))
		.where(eq(usersTable.id, 10))
		.all();

	t.deepEqual(result, [{
		user: { id: 10, name: 'Ivan' },
		customer: { id: 11, name: 'Hans' },
	}]);
});

test.serial('full join with alias', async (t) => {
	const { db } = t.context;

	const sqliteTable = sqliteTableCreator((name) => `prefixed_${name}`);

	const users = sqliteTable('users', {
		id: integer('id').primaryKey(),
		name: text('name').notNull(),
	});

	await db.run(sql`drop table if exists ${users}`);
	await db.run(sql`create table ${users} (id integer primary key, name text not null)`);

	const customers = alias(users, 'customer');

	await db.insert(users).values([{ id: 10, name: 'Ivan' }, { id: 11, name: 'Hans' }]).run();
	const result = await db
		.select().from(users)
		.leftJoin(customers, eq(customers.id, 11))
		.where(eq(users.id, 10))
		.all();

	t.deepEqual(result, [{
		users: {
			id: 10,
			name: 'Ivan',
		},
		customer: {
			id: 11,
			name: 'Hans',
		},
	}]);

	await db.run(sql`drop table ${users}`);
});

test.serial('select from alias', async (t) => {
	const { db } = t.context;

	const sqliteTable = sqliteTableCreator((name) => `prefixed_${name}`);

	const users = sqliteTable('users', {
		id: integer('id').primaryKey(),
		name: text('name').notNull(),
	});

	await db.run(sql`drop table if exists ${users}`);
	await db.run(sql`create table ${users} (id integer primary key, name text not null)`);

	const user = alias(users, 'user');
	const customers = alias(users, 'customer');

	await db.insert(users).values([{ id: 10, name: 'Ivan' }, { id: 11, name: 'Hans' }]).run();
	const result = await db
		.select()
		.from(user)
		.leftJoin(customers, eq(customers.id, 11))
		.where(eq(user.id, 10))
		.all();

	t.deepEqual(result, [{
		user: {
			id: 10,
			name: 'Ivan',
		},
		customer: {
			id: 11,
			name: 'Hans',
		},
	}]);

	await db.run(sql`drop table ${users}`);
});

test.serial('insert with spaces', async (t) => {
	const { db } = t.context;

	await db.insert(usersTable).values({ name: sql`'Jo   h     n'` }).run();
	const result = await db.select({ id: usersTable.id, name: usersTable.name }).from(usersTable).all();

	t.deepEqual(result, [{ id: 1, name: 'Jo   h     n' }]);
});

test.serial('prepared statement', async (t) => {
	const { db } = t.context;

	await db.insert(usersTable).values({ name: 'John' }).run();
	const statement = db.select({ id: usersTable.id, name: usersTable.name }).from(usersTable).prepare();
	const result = await statement.all();

	t.deepEqual(result, [{ id: 1, name: 'John' }]);
});

test.serial('prepared statement reuse', async (t) => {
	const { db } = t.context;

	const stmt = db.insert(usersTable).values({
		verified: true,
		name: placeholder('name'),
	}).prepare();

	for (let i = 0; i < 10; i++) {
		await stmt.run({ name: `John ${i}` });
	}

	const result = await db.select({
		id: usersTable.id,
		name: usersTable.name,
		verified: usersTable.verified,
	}).from(usersTable).all();

	t.deepEqual(result, [
		{ id: 1, name: 'John 0', verified: true },
		{ id: 2, name: 'John 1', verified: true },
		{ id: 3, name: 'John 2', verified: true },
		{ id: 4, name: 'John 3', verified: true },
		{ id: 5, name: 'John 4', verified: true },
		{ id: 6, name: 'John 5', verified: true },
		{ id: 7, name: 'John 6', verified: true },
		{ id: 8, name: 'John 7', verified: true },
		{ id: 9, name: 'John 8', verified: true },
		{ id: 10, name: 'John 9', verified: true },
	]);
});

test.serial('prepared statement with placeholder in .where', async (t) => {
	const { db } = t.context;

	await db.insert(usersTable).values({ name: 'John' }).run();
	const stmt = db.select({
		id: usersTable.id,
		name: usersTable.name,
	}).from(usersTable)
		.where(eq(usersTable.id, placeholder('id')))
		.prepare();
	const result = await stmt.all({ id: 1 });

	t.deepEqual(result, [{ id: 1, name: 'John' }]);
});

test.serial('select with group by as field', async (t) => {
	const { db } = t.context;

	await db.insert(usersTable).values([{ name: 'John' }, { name: 'Jane' }, { name: 'Jane' }]).run();

	const result = await db.select({ name: usersTable.name }).from(usersTable)
		.groupBy(usersTable.name)
		.all();

	t.deepEqual(result, [{ name: 'Jane' }, { name: 'John' }]);
});

test.serial('select with group by as sql', async (t) => {
	const { db } = t.context;

	await db.insert(usersTable).values([{ name: 'John' }, { name: 'Jane' }, { name: 'Jane' }]).run();

	const result = await db.select({ name: usersTable.name }).from(usersTable)
		.groupBy(sql`${usersTable.name}`)
		.all();

	t.deepEqual(result, [{ name: 'Jane' }, { name: 'John' }]);
});

test.serial('select with group by as sql + column', async (t) => {
	const { db } = t.context;

	await db.insert(usersTable).values([{ name: 'John' }, { name: 'Jane' }, { name: 'Jane' }]).run();

	const result = await db.select({ name: usersTable.name }).from(usersTable)
		.groupBy(sql`${usersTable.name}`, usersTable.id)
		.all();

	t.deepEqual(result, [{ name: 'John' }, { name: 'Jane' }, { name: 'Jane' }]);
});

test.serial('select with group by as column + sql', async (t) => {
	const { db } = t.context;

	await db.insert(usersTable).values([{ name: 'John' }, { name: 'Jane' }, { name: 'Jane' }]).run();

	const result = await db.select({ name: usersTable.name }).from(usersTable)
		.groupBy(usersTable.id, sql`${usersTable.name}`)
		.all();

	t.deepEqual(result, [{ name: 'John' }, { name: 'Jane' }, { name: 'Jane' }]);
});

test.serial('select with group by complex query', async (t) => {
	const { db } = t.context;

	await db.insert(usersTable).values([{ name: 'John' }, { name: 'Jane' }, { name: 'Jane' }]).run();

	const result = await db.select({ name: usersTable.name }).from(usersTable)
		.groupBy(usersTable.id, sql`${usersTable.name}`)
		.orderBy(asc(usersTable.name))
		.limit(1)
		.all();

	t.deepEqual(result, [{ name: 'Jane' }]);
});

test.serial('build query', async (t) => {
	const { db } = t.context;

	const query = db.select({ id: usersTable.id, name: usersTable.name }).from(usersTable)
		.groupBy(usersTable.id, usersTable.name)
		.toSQL();

	t.deepEqual(query, {
		sql: 'select "id", "name" from "users" group by "users"."id", "users"."name"',
		params: [],
	});
});

test.serial('migrator', async (t) => {
	const { db, serverSimulator } = t.context;

	await db.run(sql`drop table if exists another_users`);
	await db.run(sql`drop table if exists users12`);
	await db.run(sql`drop table if exists __drizzle_migrations`);

	await migrate(db, async (queries) => {
		try {
			serverSimulator.migrations(queries);
		} catch (e) {
			console.log(e);
			throw new Error('Proxy server cannot run migrations');
		}
	}, { migrationsFolder: 'drizzle2/sqlite' });

	await db.insert(usersMigratorTable).values({ name: 'John', email: 'email' }).run();
	const result = await db.select().from(usersMigratorTable).all();

	await db.insert(anotherUsersMigratorTable).values({ name: 'John', email: 'email' }).run();
	const result2 = await db.select().from(usersMigratorTable).all();

	t.deepEqual(result, [{ id: 1, name: 'John', email: 'email' }]);
	t.deepEqual(result2, [{ id: 1, name: 'John', email: 'email' }]);

	await db.run(sql`drop table another_users`);
	await db.run(sql`drop table users12`);
	await db.run(sql`drop table __drizzle_migrations`);
});

test.serial('insert via db.run + select via db.all', async (t) => {
	const { db } = t.context;

	await db.run(sql`insert into ${usersTable} (${new Name(usersTable.name.name)}) values (${'John'})`);

	const result = await db.all(sql`select id, name from "users"`);
	t.deepEqual(result, [[1, 'John']]);
});

test.serial('insert via db.get', async (t) => {
	const { db } = t.context;

	const inserted = await db.get(
		sql`insert into ${usersTable} (${new Name(
			usersTable.name.name,
		)}) values (${'John'}) returning ${usersTable.id}, ${usersTable.name}`,
	);
	t.deepEqual(inserted, [1, 'John']);
});

test.serial('insert via db.run + select via db.get', async (t) => {
	const { db } = t.context;

	await db.run(sql`insert into ${usersTable} (${new Name(usersTable.name.name)}) values (${'John'})`);

	const result = await db.get(
		sql`select ${usersTable.id}, ${usersTable.name} from ${usersTable}`,
	);
	t.deepEqual(result, [1, 'John']);
});

test.serial('insert via db.get w/ query builder', async (t) => {
	const { db } = t.context;

	const inserted = await db.get(
		db.insert(usersTable).values({ name: 'John' }).returning({ id: usersTable.id, name: usersTable.name }),
	);
	t.deepEqual(inserted, [1, 'John']);
});

test.after.always((t) => {
	const ctx = t.context;
	ctx.client?.close();
});

test.serial('insert with onConflict do nothing', async (t) => {
	const { db } = t.context;

	await db.insert(usersTable).values({ id: 1, name: 'John' }).run();

	await db
		.insert(usersTable)
		.values({ id: 1, name: 'John' })
		.onConflictDoNothing()
		.run();

	const res = await db
		.select({ id: usersTable.id, name: usersTable.name })
		.from(usersTable)
		.where(eq(usersTable.id, 1))
		.all();

	t.deepEqual(res, [{ id: 1, name: 'John' }]);
});

test.serial('insert with onConflict do nothing using target', async (t) => {
	const { db } = t.context;

	await db.insert(usersTable).values({ id: 1, name: 'John' }).run();

	await db
		.insert(usersTable)
		.values({ id: 1, name: 'John' })
		.onConflictDoNothing({ target: usersTable.id })
		.run();

	const res = await db
		.select({ id: usersTable.id, name: usersTable.name })
		.from(usersTable)
		.where(eq(usersTable.id, 1))
		.all();

	t.deepEqual(res, [{ id: 1, name: 'John' }]);
});

test.serial('insert with onConflict do update', async (t) => {
	const { db } = t.context;

	await db.insert(usersTable).values({ id: 1, name: 'John' }).run();

	await db
		.insert(usersTable)
		.values({ id: 1, name: 'John' })
		.onConflictDoUpdate({ target: usersTable.id, set: { name: 'John1' } })
		.run();

	const res = await db
		.select({ id: usersTable.id, name: usersTable.name })
		.from(usersTable)
		.where(eq(usersTable.id, 1))
		.all();

	t.deepEqual(res, [{ id: 1, name: 'John1' }]);
});

test.serial('insert undefined', async (t) => {
	const { db } = t.context;

	const users = sqliteTable('users', {
		id: integer('id').primaryKey(),
		name: text('name'),
	});

	await db.run(sql`drop table if exists ${users}`);

	await db.run(
		sql`create table ${users} (id integer primary key, name text)`,
	);

	await t.notThrowsAsync(async () => await db.insert(users).values({ name: undefined }).run());

	await db.run(sql`drop table ${users}`);
});

test.serial('update undefined', async (t) => {
	const { db } = t.context;

	const users = sqliteTable('users', {
		id: integer('id').primaryKey(),
		name: text('name'),
	});

	await db.run(sql`drop table if exists ${users}`);

	await db.run(
		sql`create table ${users} (id integer primary key, name text)`,
	);

	await t.throwsAsync(async () => await db.update(users).set({ name: undefined }).run());
	await t.notThrowsAsync(async () => await db.update(users).set({ id: 1, name: undefined }).run());

	await db.run(sql`drop table ${users}`);
});<|MERGE_RESOLUTION|>--- conflicted
+++ resolved
@@ -237,11 +237,7 @@
 		{ name: 'Jane' },
 		{ name: 'George' },
 		{ name: 'Austin' },
-<<<<<<< HEAD
-  ]).run();
-=======
 	]).run();
->>>>>>> 071f4634
 	const result = await db.select({ id: usersTable.id, name: usersTable.name }).from(usersTable).all();
 
 	t.deepEqual(result, [
@@ -392,13 +388,8 @@
 		{ name: 'John' },
 		{ name: 'Bruce', json: ['foo', 'bar'] },
 		{ name: 'Jane' },
-<<<<<<< HEAD
 		{ name: 'Austin', verified: true },
-  ]).run();
-=======
-		{ name: 'Austin', verified: 1 },
 	]).run();
->>>>>>> 071f4634
 	const result = await db.select({
 		id: usersTable.id,
 		name: usersTable.name,
@@ -421,13 +412,8 @@
 		{ name: 'John' },
 		{ name: 'Bruce', json: ['foo', 'bar'] },
 		{ name: 'Jane' },
-<<<<<<< HEAD
 		{ name: 'Austin', verified: true },
-  ])
-=======
-		{ name: 'Austin', verified: 1 },
 	])
->>>>>>> 071f4634
 		.returning({
 			id: usersTable.id,
 			name: usersTable.name,
