import 'dotenv/config';

import type { TestFn } from 'ava';
import anyTest from 'ava';
import { asc, eq, type Equal, gt, inArray, Name, name, placeholder, sql, TransactionRollbackError } from 'drizzle-orm';
import type { SQLJsDatabase } from 'drizzle-orm/sql-js';
import { drizzle } from 'drizzle-orm/sql-js';
import { migrate } from 'drizzle-orm/sql-js/migrator';
import {
	alias,
	blob,
	getViewConfig,
	integer,
	primaryKey,
	sqliteTable,
	sqliteTableCreator,
	sqliteView,
	text,
} from 'drizzle-orm/sqlite-core';
import type { Database } from 'sql.js';
import initSqlJs from 'sql.js';
import { Expect } from './utils';

const ENABLE_LOGGING = false;

const usersTable = sqliteTable('users', {
	id: integer('id').primaryKey(),
	name: text('name').notNull(),
	verified: integer('verified').notNull().default(0),
	json: blob('json', { mode: 'json' }).$type<string[]>(),
	createdAt: integer('created_at', { mode: 'timestamp' }).notNull().default(sql`strftime('%s', 'now')`),
});

const users2Table = sqliteTable('users2', {
	id: integer('id').primaryKey(),
	name: text('name').notNull(),
	cityId: integer('city_id').references(() => citiesTable.id),
});

const citiesTable = sqliteTable('cities', {
	id: integer('id').primaryKey(),
	name: text('name').notNull(),
});

const coursesTable = sqliteTable('courses', {
	id: integer('id').primaryKey(),
	name: text('name').notNull(),
	categoryId: integer('category_id').references(() => courseCategoriesTable.id),
});

const courseCategoriesTable = sqliteTable('course_categories', {
	id: integer('id').primaryKey(),
	name: text('name').notNull(),
});

const orders = sqliteTable('orders', {
	id: integer('id').primaryKey(),
	region: text('region').notNull(),
	product: text('product').notNull(),
	amount: integer('amount').notNull(),
	quantity: integer('quantity').notNull(),
});

const usersMigratorTable = sqliteTable('users12', {
	id: integer('id').primaryKey(),
	name: text('name').notNull(),
	email: text('email').notNull(),
});

const anotherUsersMigratorTable = sqliteTable('another_users', {
	id: integer('id').primaryKey(),
	name: text('name').notNull(),
	email: text('email').notNull(),
});

const pkExampleTable = sqliteTable('pk_example', {
	id: integer('id').notNull(),
	name: text('name').notNull(),
	email: text('email').notNull(),
}, (table) => ({
	compositePk: primaryKey(table.id, table.name),
}));

const bigIntExample = sqliteTable('big_int_example', {
	id: integer('id').primaryKey(),
	name: text('name').notNull(),
	bigInt: blob('big_int', { mode: 'bigint' }).notNull(),
});

interface Context {
	db: SQLJsDatabase;
	client: Database;
}

const test = anyTest as TestFn<Context>;

test.before(async (t) => {
	const ctx = t.context;

	const SQL = await initSqlJs();
	ctx.client = new SQL.Database();
	ctx.db = drizzle(ctx.client, { logger: ENABLE_LOGGING });
});

test.after.always((t) => {
	const ctx = t.context;
	ctx.client?.close();
});

test.beforeEach((t) => {
	const ctx = t.context;

	ctx.db.run(sql`drop table if exists ${usersTable}`);
	ctx.db.run(sql`drop table if exists ${users2Table}`);
	ctx.db.run(sql`drop table if exists ${citiesTable}`);
	ctx.db.run(sql`drop table if exists ${coursesTable}`);
	ctx.db.run(sql`drop table if exists ${courseCategoriesTable}`);
	ctx.db.run(sql`drop table if exists ${orders}`);
<<<<<<< HEAD
	ctx.db.run(sql`drop table if exists ${bigIntExample}`);
=======
	ctx.db.run(sql`drop table if exists ${pkExampleTable}`);
>>>>>>> 7a18dde0

	ctx.db.run(sql`
		create table ${usersTable} (
			id integer primary key,
			name text not null,
			verified integer not null default 0,
			json blob,
			created_at integer not null default (strftime('%s', 'now'))
		)
	`);
	ctx.db.run(sql`
		create table ${users2Table} (
			id integer primary key,
			name text not null,
			city_id integer references ${citiesTable}(${name(citiesTable.id.name)})
		)
	`);
	ctx.db.run(sql`
		create table ${citiesTable} (
			id integer primary key,
			name text not null
		)
	`);
	ctx.db.run(sql`
		create table ${courseCategoriesTable} (
			id integer primary key,
			name text not null
		)
	`);
	ctx.db.run(sql`
		create table ${coursesTable} (
			id integer primary key,
			name text not null,
			category_id integer references ${courseCategoriesTable}(${name(courseCategoriesTable.id.name)})
		)
	`);
	ctx.db.run(sql`
		create table ${orders} (
			id integer primary key,
			region text not null,
			product text not null,
			amount integer not null,
			quantity integer not null
		)
	`);
	ctx.db.run(sql`
<<<<<<< HEAD
    create table ${bigIntExample} (
      id integer primary key,
      name text not null,
      big_int blob not null
	  )
  `);
});

test.serial('insert bigint values', async (t) => {
	const { db } = t.context;

	await db.insert(bigIntExample).values({ name: 'one', bigInt: BigInt('0') }).run();
	await db.insert(bigIntExample).values({ name: 'two', bigInt: BigInt('127') }).run();
	await db.insert(bigIntExample).values({ name: 'three', bigInt: BigInt('32767') }).run();
	await db.insert(bigIntExample).values({ name: 'four', bigInt: BigInt('1234567890') }).run();
	await db.insert(bigIntExample).values({ name: 'five', bigInt: BigInt('12345678900987654321') }).run();

	const result = await db.select().from(bigIntExample).all();
	t.deepEqual(result, [
		{ id: 1, name: 'one', bigInt: BigInt('0') },
		{ id: 2, name: 'two', bigInt: BigInt('127') },
		{ id: 3, name: 'three', bigInt: BigInt('32767') },
		{ id: 4, name: 'four', bigInt: BigInt('1234567890') },
		{ id: 5, name: 'five', bigInt: BigInt('12345678900987654321') },
	]);
=======
		create table ${pkExampleTable} (
			id integer not null,
			name text not null,
			email text not null,
			primary key (id, name)
		)
	`);
>>>>>>> 7a18dde0
});

test.serial('select all fields', (t) => {
	const { db } = t.context;

	const now = Date.now();

	db.insert(usersTable).values({ name: 'John' }).run();
	const result = db.select().from(usersTable).all();

	t.assert(result[0]!.createdAt instanceof Date);
	t.assert(Math.abs(result[0]!.createdAt.getTime() - now) < 5000);
	t.deepEqual(result, [{ id: 1, name: 'John', verified: 0, json: null, createdAt: result[0]!.createdAt }]);
});

test.serial('select partial', (t) => {
	const { db } = t.context;

	db.insert(usersTable).values({ name: 'John' }).run();
	const result = db.select({ name: usersTable.name }).from(usersTable).all();

	t.deepEqual(result, [{ name: 'John' }]);
});

test.serial('select sql', (t) => {
	const { db } = t.context;

	db.insert(usersTable).values({ name: 'John' }).run();
	const users = db.select({
		name: sql`upper(${usersTable.name})`,
	}).from(usersTable).all();

	t.deepEqual(users, [{ name: 'JOHN' }]);
});

test.serial('select typed sql', (t) => {
	const { db } = t.context;

	db.insert(usersTable).values({ name: 'John' }).run();
	const users = db.select({
		name: sql<string>`upper(${usersTable.name})`,
	}).from(usersTable).all();

	t.deepEqual(users, [{ name: 'JOHN' }]);
});

test.serial('insert returning sql', (t) => {
	const { db } = t.context;

	const users = db.insert(usersTable).values({ name: 'John' }).returning({
		name: sql`upper(${usersTable.name})`,
	}).all();

	t.deepEqual(users, [{ name: 'JOHN' }]);
});

test.serial('delete returning sql', (t) => {
	const { db } = t.context;

	db.insert(usersTable).values({ name: 'John' }).run();
	const users = db.delete(usersTable).where(eq(usersTable.name, 'John')).returning({
		name: sql`upper(${usersTable.name})`,
	}).all();

	t.deepEqual(users, [{ name: 'JOHN' }]);
});

test.serial('update returning sql', (t) => {
	const { db } = t.context;

	db.insert(usersTable).values({ name: 'John' }).run();
	const users = db.update(usersTable).set({ name: 'Jane' }).where(eq(usersTable.name, 'John')).returning({
		name: sql`upper(${usersTable.name})`,
	}).all();

	t.deepEqual(users, [{ name: 'JANE' }]);
});

test.serial('insert with auto increment', (t) => {
	const { db } = t.context;

	db.insert(usersTable).values([
		{ name: 'John' },
		{ name: 'Jane' },
		{ name: 'George' },
		{ name: 'Austin' },
	]).run();
	const result = db.select({ id: usersTable.id, name: usersTable.name }).from(usersTable).all();

	t.deepEqual(result, [
		{ id: 1, name: 'John' },
		{ id: 2, name: 'Jane' },
		{ id: 3, name: 'George' },
		{ id: 4, name: 'Austin' },
	]);
});

test.serial('insert with default values', (t) => {
	const { db } = t.context;

	db.insert(usersTable).values({ name: 'John' }).run();
	const result = db.select().from(usersTable).all();

	t.deepEqual(result, [{ id: 1, name: 'John', verified: 0, json: null, createdAt: result[0]!.createdAt }]);
});

test.serial('insert with overridden default values', (t) => {
	const { db } = t.context;

	db.insert(usersTable).values({ name: 'John', verified: 1 }).run();
	const result = db.select().from(usersTable).all();

	t.deepEqual(result, [{ id: 1, name: 'John', verified: 1, json: null, createdAt: result[0]!.createdAt }]);
});

test.serial('update with returning all fields', (t) => {
	const { db } = t.context;

	const now = Date.now();

	db.insert(usersTable).values({ name: 'John' }).run();
	const users = db.update(usersTable).set({ name: 'Jane' }).where(eq(usersTable.name, 'John')).returning().all();

	t.assert(users[0]!.createdAt instanceof Date);
	t.assert(Math.abs(users[0]!.createdAt.getTime() - now) < 5000);
	t.deepEqual(users, [{ id: 1, name: 'Jane', verified: 0, json: null, createdAt: users[0]!.createdAt }]);
});

test.serial('update with returning partial', (t) => {
	const { db } = t.context;

	db.insert(usersTable).values({ name: 'John' }).run();
	const users = db.update(usersTable).set({ name: 'Jane' }).where(eq(usersTable.name, 'John')).returning({
		id: usersTable.id,
		name: usersTable.name,
	}).all();

	t.deepEqual(users, [{ id: 1, name: 'Jane' }]);
});

test.serial('delete with returning all fields', (t) => {
	const { db } = t.context;

	const now = Date.now();

	db.insert(usersTable).values({ name: 'John' }).run();
	const users = db.delete(usersTable).where(eq(usersTable.name, 'John')).returning().all();

	t.assert(users[0]!.createdAt instanceof Date);
	t.assert(Math.abs(users[0]!.createdAt.getTime() - now) < 5000);
	t.deepEqual(users, [{ id: 1, name: 'John', verified: 0, json: null, createdAt: users[0]!.createdAt }]);
});

test.serial('delete with returning partial', (t) => {
	const { db } = t.context;

	db.insert(usersTable).values({ name: 'John' }).run();
	const users = db.delete(usersTable).where(eq(usersTable.name, 'John')).returning({
		id: usersTable.id,
		name: usersTable.name,
	}).all();

	t.deepEqual(users, [{ id: 1, name: 'John' }]);
});

test.serial('insert + select', (t) => {
	const { db } = t.context;

	db.insert(usersTable).values({ name: 'John' }).run();
	const result = db.select({ id: usersTable.id, name: usersTable.name }).from(usersTable).all();

	t.deepEqual(result, [{ id: 1, name: 'John' }]);

	db.insert(usersTable).values({ name: 'Jane' }).run();
	const result2 = db.select({ id: usersTable.id, name: usersTable.name }).from(usersTable).all();

	t.deepEqual(result2, [{ id: 1, name: 'John' }, { id: 2, name: 'Jane' }]);
});

test.serial('json insert', (t) => {
	const { db } = t.context;

	db.insert(usersTable).values({ name: 'John', json: ['foo', 'bar'] }).run();
	const result = db.select({
		id: usersTable.id,
		name: usersTable.name,
		json: usersTable.json,
	}).from(usersTable).all();

	t.deepEqual(result, [{ id: 1, name: 'John', json: ['foo', 'bar'] }]);
});

test.serial('insert many', (t) => {
	const { db } = t.context;

	db.insert(usersTable).values([
		{ name: 'John' },
		{ name: 'Bruce', json: ['foo', 'bar'] },
		{ name: 'Jane' },
		{ name: 'Austin', verified: 1 },
	]).run();
	const result = db.select({
		id: usersTable.id,
		name: usersTable.name,
		json: usersTable.json,
		verified: usersTable.verified,
	}).from(usersTable).all();

	t.deepEqual(result, [
		{ id: 1, name: 'John', json: null, verified: 0 },
		{ id: 2, name: 'Bruce', json: ['foo', 'bar'], verified: 0 },
		{ id: 3, name: 'Jane', json: null, verified: 0 },
		{ id: 4, name: 'Austin', json: null, verified: 1 },
	]);
});

test.serial('insert many with returning', (t) => {
	const { db } = t.context;

	const result = db.insert(usersTable).values([
		{ name: 'John' },
		{ name: 'Bruce', json: ['foo', 'bar'] },
		{ name: 'Jane' },
		{ name: 'Austin', verified: 1 },
	])
		.returning({
			id: usersTable.id,
			name: usersTable.name,
			json: usersTable.json,
			verified: usersTable.verified,
		})
		.all();

	t.deepEqual(result, [
		{ id: 1, name: 'John', json: null, verified: 0 },
		{ id: 2, name: 'Bruce', json: ['foo', 'bar'], verified: 0 },
		{ id: 3, name: 'Jane', json: null, verified: 0 },
		{ id: 4, name: 'Austin', json: null, verified: 1 },
	]);
});

test.serial('partial join with alias', (t) => {
	const { db } = t.context;
	const customerAlias = alias(usersTable, 'customer');

	db.insert(usersTable).values([{ id: 10, name: 'Ivan' }, { id: 11, name: 'Hans' }]).run();
	const result = db
		.select({
			user: {
				id: usersTable.id,
				name: usersTable.name,
			},
			customer: {
				id: customerAlias.id,
				name: customerAlias.name,
			},
		}).from(usersTable)
		.leftJoin(customerAlias, eq(customerAlias.id, 11))
		.where(eq(usersTable.id, 10))
		.all();

	t.deepEqual(result, [{
		user: { id: 10, name: 'Ivan' },
		customer: { id: 11, name: 'Hans' },
	}]);
});

test.serial('full join with alias', (t) => {
	const { db } = t.context;

	const sqliteTable = sqliteTableCreator((name) => `prefixed_${name}`);

	const users = sqliteTable('users', {
		id: integer('id').primaryKey(),
		name: text('name').notNull(),
	});

	db.run(sql`drop table if exists ${users}`);
	db.run(sql`create table ${users} (id integer primary key, name text not null)`);

	const customers = alias(users, 'customer');

	db.insert(users).values([{ id: 10, name: 'Ivan' }, { id: 11, name: 'Hans' }]).run();
	const result = db
		.select().from(users)
		.leftJoin(customers, eq(customers.id, 11))
		.where(eq(users.id, 10))
		.all();

	t.deepEqual(result, [{
		users: {
			id: 10,
			name: 'Ivan',
		},
		customer: {
			id: 11,
			name: 'Hans',
		},
	}]);

	db.run(sql`drop table ${users}`);
});

test.serial('select from alias', (t) => {
	const { db } = t.context;

	const sqliteTable = sqliteTableCreator((name) => `prefixed_${name}`);

	const users = sqliteTable('users', {
		id: integer('id').primaryKey(),
		name: text('name').notNull(),
	});

	db.run(sql`drop table if exists ${users}`);
	db.run(sql`create table ${users} (id integer primary key, name text not null)`);

	const user = alias(users, 'user');
	const customers = alias(users, 'customer');

	db.insert(users).values([{ id: 10, name: 'Ivan' }, { id: 11, name: 'Hans' }]).run();
	const result = db
		.select()
		.from(user)
		.leftJoin(customers, eq(customers.id, 11))
		.where(eq(user.id, 10))
		.all();

	t.deepEqual(result, [{
		user: {
			id: 10,
			name: 'Ivan',
		},
		customer: {
			id: 11,
			name: 'Hans',
		},
	}]);

	db.run(sql`drop table ${users}`);
});

test.serial('insert with spaces', (t) => {
	const { db } = t.context;

	db.insert(usersTable).values({ name: sql`'Jo   h     n'` }).run();
	const result = db.select({ id: usersTable.id, name: usersTable.name }).from(usersTable).all();

	t.deepEqual(result, [{ id: 1, name: 'Jo   h     n' }]);
});

test.serial('prepared statement', (t) => {
	const { db } = t.context;

	db.insert(usersTable).values({ name: 'John' }).run();
	const statement = db.select({ id: usersTable.id, name: usersTable.name }).from(usersTable).prepare();
	const result = statement.all();

	t.deepEqual(result, [{ id: 1, name: 'John' }]);
});

test.serial('prepared statement reuse', (t) => {
	const { db } = t.context;

	const stmt = db.insert(usersTable).values({
		verified: 1,
		name: placeholder('name'),
	}).prepare();

	for (let i = 0; i < 10; i++) {
		stmt.run({ name: `John ${i}` });
	}

	const result = db.select({
		id: usersTable.id,
		name: usersTable.name,
		verified: usersTable.verified,
	}).from(usersTable).all();

	t.deepEqual(result, [
		{ id: 1, name: 'John 0', verified: 1 },
		{ id: 2, name: 'John 1', verified: 1 },
		{ id: 3, name: 'John 2', verified: 1 },
		{ id: 4, name: 'John 3', verified: 1 },
		{ id: 5, name: 'John 4', verified: 1 },
		{ id: 6, name: 'John 5', verified: 1 },
		{ id: 7, name: 'John 6', verified: 1 },
		{ id: 8, name: 'John 7', verified: 1 },
		{ id: 9, name: 'John 8', verified: 1 },
		{ id: 10, name: 'John 9', verified: 1 },
	]);
});

test.serial('prepared statement with placeholder in .where', (t) => {
	const { db } = t.context;

	db.insert(usersTable).values({ name: 'John' }).run();
	const stmt = db.select({
		id: usersTable.id,
		name: usersTable.name,
	}).from(usersTable)
		.where(eq(usersTable.id, placeholder('id')))
		.prepare();
	const result = stmt.all({ id: 1 });

	t.deepEqual(result, [{ id: 1, name: 'John' }]);
});

test.serial('select with group by as field', (t) => {
	const { db } = t.context;

	db.insert(usersTable).values([{ name: 'John' }, { name: 'Jane' }, { name: 'Jane' }]).run();

	const result = db.select({ name: usersTable.name }).from(usersTable)
		.groupBy(usersTable.name)
		.all();

	t.deepEqual(result, [{ name: 'Jane' }, { name: 'John' }]);
});

test.serial('select with group by as sql', (t) => {
	const { db } = t.context;

	db.insert(usersTable).values([{ name: 'John' }, { name: 'Jane' }, { name: 'Jane' }]).run();

	const result = db.select({ name: usersTable.name }).from(usersTable)
		.groupBy(sql`${usersTable.name}`)
		.all();

	t.deepEqual(result, [{ name: 'Jane' }, { name: 'John' }]);
});

test.serial('select with group by as sql + column', (t) => {
	const { db } = t.context;

	db.insert(usersTable).values([{ name: 'John' }, { name: 'Jane' }, { name: 'Jane' }]).run();

	const result = db.select({ name: usersTable.name }).from(usersTable)
		.groupBy(sql`${usersTable.name}`, usersTable.id)
		.all();

	t.deepEqual(result, [{ name: 'John' }, { name: 'Jane' }, { name: 'Jane' }]);
});

test.serial('select with group by as column + sql', (t) => {
	const { db } = t.context;

	db.insert(usersTable).values([{ name: 'John' }, { name: 'Jane' }, { name: 'Jane' }]).run();

	const result = db.select({ name: usersTable.name }).from(usersTable)
		.groupBy(usersTable.id, sql`${usersTable.name}`)
		.all();

	t.deepEqual(result, [{ name: 'John' }, { name: 'Jane' }, { name: 'Jane' }]);
});

test.serial('select with group by complex query', (t) => {
	const { db } = t.context;

	db.insert(usersTable).values([{ name: 'John' }, { name: 'Jane' }, { name: 'Jane' }]).run();

	const result = db.select({ name: usersTable.name }).from(usersTable)
		.groupBy(usersTable.id, sql`${usersTable.name}`)
		.orderBy(asc(usersTable.name))
		.limit(1)
		.all();

	t.deepEqual(result, [{ name: 'Jane' }]);
});

test.serial('build query', (t) => {
	const { db } = t.context;

	const query = db.select({ id: usersTable.id, name: usersTable.name }).from(usersTable)
		.groupBy(usersTable.id, usersTable.name)
		.toSQL();

	t.deepEqual(query, {
		sql: 'select "id", "name" from "users" group by "users"."id", "users"."name"',
		params: [],
	});
});

test.serial('migrator', (t) => {
	const { db } = t.context;

	db.run(sql`drop table if exists another_users`);
	db.run(sql`drop table if exists users12`);
	db.run(sql`drop table if exists __drizzle_migrations`);

	migrate(db, { migrationsFolder: './drizzle2/sqlite' });

	db.insert(usersMigratorTable).values({ name: 'John', email: 'email' }).run();
	const result = db.select().from(usersMigratorTable).all();

	db.insert(anotherUsersMigratorTable).values({ name: 'John', email: 'email' }).run();
	const result2 = db.select().from(usersMigratorTable).all();

	t.deepEqual(result, [{ id: 1, name: 'John', email: 'email' }]);
	t.deepEqual(result2, [{ id: 1, name: 'John', email: 'email' }]);

	db.run(sql`drop table another_users`);
	db.run(sql`drop table users12`);
	db.run(sql`drop table __drizzle_migrations`);
});

test.serial('insert via db.run + select via db.all', (t) => {
	const { db } = t.context;

	db.run(sql`insert into ${usersTable} (${new Name(usersTable.name.name)}) values (${'John'})`);

	const result = db.all<{ id: number; name: string }>(sql`select id, name from "users"`);
	t.deepEqual(result, [{ id: 1, name: 'John' }]);
});

test.serial('insert via db.get', (t) => {
	const { db } = t.context;

	const inserted = db.get<{ id: number; name: string }>(
		sql`insert into ${usersTable} (${new Name(
			usersTable.name.name,
		)}) values (${'John'}) returning ${usersTable.id}, ${usersTable.name}`,
	);
	t.deepEqual(inserted, { id: 1, name: 'John' });
});

test.serial('insert via db.run + select via db.get', (t) => {
	const { db } = t.context;

	db.run(sql`insert into ${usersTable} (${new Name(usersTable.name.name)}) values (${'John'})`);

	const result = db.get<{ id: number; name: string }>(
		sql`select ${usersTable.id}, ${usersTable.name} from ${usersTable}`,
	);
	t.deepEqual(result, { id: 1, name: 'John' });
});

test.serial('insert via db.get w/ query builder', (t) => {
	const { db } = t.context;

	const inserted = db.get<Pick<typeof usersTable['_']['model']['select'], 'id' | 'name'>>(
		db.insert(usersTable).values({ name: 'John' }).returning({ id: usersTable.id, name: usersTable.name }),
	);
	t.deepEqual(inserted, { id: 1, name: 'John' });
});

test.serial('left join (flat object fields)', (t) => {
	const { db } = t.context;

	const { id: cityId } = db.insert(citiesTable)
		.values([{ name: 'Paris' }, { name: 'London' }])
		.returning({ id: citiesTable.id }).all()[0]!;

	db.insert(users2Table).values([{ name: 'John', cityId }, { name: 'Jane' }]).run();

	const res = db.select({
		userId: users2Table.id,
		userName: users2Table.name,
		cityId: citiesTable.id,
		cityName: citiesTable.name,
	}).from(users2Table)
		.leftJoin(citiesTable, eq(users2Table.cityId, citiesTable.id))
		.all();

	t.deepEqual(res, [
		{ userId: 1, userName: 'John', cityId, cityName: 'Paris' },
		{ userId: 2, userName: 'Jane', cityId: null, cityName: null },
	]);
});

test.serial('left join (grouped fields)', (t) => {
	const { db } = t.context;

	const { id: cityId } = db.insert(citiesTable)
		.values([{ name: 'Paris' }, { name: 'London' }])
		.returning({ id: citiesTable.id }).all()[0]!;

	db.insert(users2Table).values([{ name: 'John', cityId }, { name: 'Jane' }]).run();

	const res = db.select({
		id: users2Table.id,
		user: {
			name: users2Table.name,
			nameUpper: sql<string>`upper(${users2Table.name})`,
		},
		city: {
			id: citiesTable.id,
			name: citiesTable.name,
			nameUpper: sql<string>`upper(${citiesTable.name})`,
		},
	}).from(users2Table)
		.leftJoin(citiesTable, eq(users2Table.cityId, citiesTable.id))
		.all();

	t.deepEqual(res, [
		{
			id: 1,
			user: { name: 'John', nameUpper: 'JOHN' },
			city: { id: cityId, name: 'Paris', nameUpper: 'PARIS' },
		},
		{
			id: 2,
			user: { name: 'Jane', nameUpper: 'JANE' },
			city: null,
		},
	]);
});

test.serial('left join (all fields)', (t) => {
	const { db } = t.context;

	const { id: cityId } = db.insert(citiesTable)
		.values([{ name: 'Paris' }, { name: 'London' }])
		.returning({ id: citiesTable.id }).all()[0]!;

	db.insert(users2Table).values([{ name: 'John', cityId }, { name: 'Jane' }]).run();

	const res = db.select().from(users2Table)
		.leftJoin(citiesTable, eq(users2Table.cityId, citiesTable.id)).all();

	t.deepEqual(res, [
		{
			users2: {
				id: 1,
				name: 'John',
				cityId,
			},
			cities: {
				id: cityId,
				name: 'Paris',
			},
		},
		{
			users2: {
				id: 2,
				name: 'Jane',
				cityId: null,
			},
			cities: null,
		},
	]);
});

test.serial('join subquery', (t) => {
	const { db } = t.context;

	db.insert(courseCategoriesTable).values([
		{ name: 'Category 1' },
		{ name: 'Category 2' },
		{ name: 'Category 3' },
		{ name: 'Category 4' },
	]).run();

	db.insert(coursesTable).values([
		{ name: 'Development', categoryId: 2 },
		{ name: 'IT & Software', categoryId: 3 },
		{ name: 'Marketing', categoryId: 4 },
		{ name: 'Design', categoryId: 1 },
	]).run();

	const sq2 = db
		.select({
			categoryId: courseCategoriesTable.id,
			category: courseCategoriesTable.name,
			total: sql<number>`count(${courseCategoriesTable.id})`,
		})
		.from(courseCategoriesTable)
		.groupBy(courseCategoriesTable.id, courseCategoriesTable.name)
		.as('sq2');

	const res = db
		.select({
			courseName: coursesTable.name,
			categoryId: sq2.categoryId,
		})
		.from(coursesTable)
		.leftJoin(sq2, eq(coursesTable.categoryId, sq2.categoryId))
		.orderBy(coursesTable.name)
		.all();

	t.deepEqual(res, [
		{ courseName: 'Design', categoryId: 1 },
		{ courseName: 'Development', categoryId: 2 },
		{ courseName: 'IT & Software', categoryId: 3 },
		{ courseName: 'Marketing', categoryId: 4 },
	]);
});

test.serial('with ... select', (t) => {
	const { db } = t.context;

	db.insert(orders).values([
		{ region: 'Europe', product: 'A', amount: 10, quantity: 1 },
		{ region: 'Europe', product: 'A', amount: 20, quantity: 2 },
		{ region: 'Europe', product: 'B', amount: 20, quantity: 2 },
		{ region: 'Europe', product: 'B', amount: 30, quantity: 3 },
		{ region: 'US', product: 'A', amount: 30, quantity: 3 },
		{ region: 'US', product: 'A', amount: 40, quantity: 4 },
		{ region: 'US', product: 'B', amount: 40, quantity: 4 },
		{ region: 'US', product: 'B', amount: 50, quantity: 5 },
	]).run();

	const regionalSales = db
		.$with('regional_sales')
		.as(
			db
				.select({
					region: orders.region,
					totalSales: sql<number>`sum(${orders.amount})`.as('total_sales'),
				})
				.from(orders)
				.groupBy(orders.region),
		);

	const topRegions = db
		.$with('top_regions')
		.as(
			db
				.select({
					region: regionalSales.region,
				})
				.from(regionalSales)
				.where(
					gt(
						regionalSales.totalSales,
						db.select({ sales: sql`sum(${regionalSales.totalSales})/10` }).from(regionalSales),
					),
				),
		);

	const result = db
		.with(regionalSales, topRegions)
		.select({
			region: orders.region,
			product: orders.product,
			productUnits: sql<number>`cast(sum(${orders.quantity}) as int)`,
			productSales: sql<number>`cast(sum(${orders.amount}) as int)`,
		})
		.from(orders)
		.where(inArray(orders.region, db.select({ region: topRegions.region }).from(topRegions)))
		.groupBy(orders.region, orders.product)
		.orderBy(orders.region, orders.product)
		.all();

	t.deepEqual(result, [
		{
			region: 'Europe',
			product: 'A',
			productUnits: 3,
			productSales: 30,
		},
		{
			region: 'Europe',
			product: 'B',
			productUnits: 5,
			productSales: 50,
		},
		{
			region: 'US',
			product: 'A',
			productUnits: 7,
			productSales: 70,
		},
		{
			region: 'US',
			product: 'B',
			productUnits: 9,
			productSales: 90,
		},
	]);
});

test.serial('select from subquery sql', (t) => {
	const { db } = t.context;

	db.insert(users2Table).values([{ name: 'John' }, { name: 'Jane' }]).run();

	const sq = db
		.select({ name: sql<string>`${users2Table.name} || ' modified'`.as('name') })
		.from(users2Table)
		.as('sq');

	const res = db.select({ name: sq.name }).from(sq).all();

	t.deepEqual(res, [{ name: 'John modified' }, { name: 'Jane modified' }]);
});

test.serial('select a field without joining its table', (t) => {
	const { db } = t.context;

	t.throws(() => db.select({ name: users2Table.name }).from(usersTable).prepare());
});

test.serial('select all fields from subquery without alias', (t) => {
	const { db } = t.context;

	const sq = db.$with('sq').as(db.select({ name: sql<string>`upper(${users2Table.name})` }).from(users2Table));

	t.throws(() => db.select().from(sq).prepare());
});

test.serial('select count()', (t) => {
	const { db } = t.context;

	db.insert(usersTable).values([{ name: 'John' }, { name: 'Jane' }]).run();

	const res = db.select({ count: sql`count(*)` }).from(usersTable).all();

	t.deepEqual(res, [{ count: 2 }]);
});

test.serial('having', (t) => {
	const { db } = t.context;

	db.insert(citiesTable).values([{ name: 'London' }, { name: 'Paris' }, { name: 'New York' }]).run();

	db.insert(users2Table).values([{ name: 'John', cityId: 1 }, { name: 'Jane', cityId: 1 }, {
		name: 'Jack',
		cityId: 2,
	}]).run();

	const result = db
		.select({
			id: citiesTable.id,
			name: sql<string>`upper(${citiesTable.name})`.as('upper_name'),
			usersCount: sql<number>`count(${users2Table.id})`.as('users_count'),
		})
		.from(citiesTable)
		.leftJoin(users2Table, eq(users2Table.cityId, citiesTable.id))
		.where(({ name }) => sql`length(${name}) >= 3`)
		.groupBy(citiesTable.id)
		.having(({ usersCount }) => sql`${usersCount} > 0`)
		.orderBy(({ name }) => name)
		.all();

	t.deepEqual(result, [
		{
			id: 1,
			name: 'LONDON',
			usersCount: 2,
		},
		{
			id: 2,
			name: 'PARIS',
			usersCount: 1,
		},
	]);
});

test.serial('view', (t) => {
	const { db } = t.context;

	const newYorkers1 = sqliteView('new_yorkers')
		.as((qb) => qb.select().from(users2Table).where(eq(users2Table.cityId, 1)));

	const newYorkers2 = sqliteView('new_yorkers', {
		id: integer('id').primaryKey(),
		name: text('name').notNull(),
		cityId: integer('city_id').notNull(),
	}).as(sql`select * from ${users2Table} where ${eq(users2Table.cityId, 1)}`);

	const newYorkers3 = sqliteView('new_yorkers', {
		id: integer('id').primaryKey(),
		name: text('name').notNull(),
		cityId: integer('city_id').notNull(),
	}).existing();

	db.run(sql`create view new_yorkers as ${getViewConfig(newYorkers1).query}`);

	db.insert(citiesTable).values([{ name: 'New York' }, { name: 'Paris' }]).run();

	db.insert(users2Table).values([
		{ name: 'John', cityId: 1 },
		{ name: 'Jane', cityId: 1 },
		{ name: 'Jack', cityId: 2 },
	]).run();

	{
		const result = db.select().from(newYorkers1).all();
		t.deepEqual(result, [
			{ id: 1, name: 'John', cityId: 1 },
			{ id: 2, name: 'Jane', cityId: 1 },
		]);
	}

	{
		const result = db.select().from(newYorkers2).all();
		t.deepEqual(result, [
			{ id: 1, name: 'John', cityId: 1 },
			{ id: 2, name: 'Jane', cityId: 1 },
		]);
	}

	{
		const result = db.select().from(newYorkers3).all();
		t.deepEqual(result, [
			{ id: 1, name: 'John', cityId: 1 },
			{ id: 2, name: 'Jane', cityId: 1 },
		]);
	}

	{
		const result = db.select({ name: newYorkers1.name }).from(newYorkers1).all();
		t.deepEqual(result, [
			{ name: 'John' },
			{ name: 'Jane' },
		]);
	}

	db.run(sql`drop view ${newYorkers1}`);
});

test.serial('insert null timestamp', (t) => {
	const { db } = t.context;

	const test = sqliteTable('test', {
		t: integer('t', { mode: 'timestamp' }),
	});

	db.run(sql`create table ${test} (t timestamp)`);

	db.insert(test).values({ t: null }).run();
	const res = db.select().from(test).all();
	t.deepEqual(res, [{ t: null }]);

	db.run(sql`drop table ${test}`);
});

test.serial('select from raw sql', (t) => {
	const { db } = t.context;

	const result = db.select({
		id: sql<number>`id`,
		name: sql<string>`name`,
	}).from(sql`(select 1 as id, 'John' as name) as users`).all();

	Expect<Equal<{ id: number; name: string }[], typeof result>>;

	t.deepEqual(result, [
		{ id: 1, name: 'John' },
	]);
});

test.serial('select from raw sql with joins', (t) => {
	const { db } = t.context;

	const result = db
		.select({
			id: sql<number>`users.id`,
			name: sql<string>`users.name`,
			userCity: sql<string>`users.city`,
			cityName: sql<string>`cities.name`,
		})
		.from(sql`(select 1 as id, 'John' as name, 'New York' as city) as users`)
		.leftJoin(sql`(select 1 as id, 'Paris' as name) as cities`, sql`cities.id = users.id`)
		.all();

	Expect<Equal<{ id: number; name: string; userCity: string; cityName: string }[], typeof result>>;

	t.deepEqual(result, [
		{ id: 1, name: 'John', userCity: 'New York', cityName: 'Paris' },
	]);
});

test.serial('join on aliased sql from select', (t) => {
	const { db } = t.context;

	const result = db
		.select({
			userId: sql<number>`users.id`.as('userId'),
			name: sql<string>`users.name`,
			userCity: sql<string>`users.city`,
			cityId: sql<number>`cities.id`.as('cityId'),
			cityName: sql<string>`cities.name`,
		})
		.from(sql`(select 1 as id, 'John' as name, 'New York' as city) as users`)
		.leftJoin(sql`(select 1 as id, 'Paris' as name) as cities`, (cols) => eq(cols.cityId, cols.userId))
		.all();

	Expect<Equal<{ userId: number; name: string; userCity: string; cityId: number; cityName: string }[], typeof result>>;

	t.deepEqual(result, [
		{ userId: 1, name: 'John', userCity: 'New York', cityId: 1, cityName: 'Paris' },
	]);
});

test.serial('join on aliased sql from with clause', (t) => {
	const { db } = t.context;

	const users = db.$with('users').as(
		db.select({
			id: sql<number>`id`.as('userId'),
			name: sql<string>`name`.as('userName'),
			city: sql<string>`city`.as('city'),
		}).from(
			sql`(select 1 as id, 'John' as name, 'New York' as city) as users`,
		),
	);

	const cities = db.$with('cities').as(
		db.select({
			id: sql<number>`id`.as('cityId'),
			name: sql<string>`name`.as('cityName'),
		}).from(
			sql`(select 1 as id, 'Paris' as name) as cities`,
		),
	);

	const result = db
		.with(users, cities)
		.select({
			userId: users.id,
			name: users.name,
			userCity: users.city,
			cityId: cities.id,
			cityName: cities.name,
		})
		.from(users)
		.leftJoin(cities, (cols) => eq(cols.cityId, cols.userId))
		.all();

	Expect<Equal<{ userId: number; name: string; userCity: string; cityId: number; cityName: string }[], typeof result>>;

	t.deepEqual(result, [
		{ userId: 1, name: 'John', userCity: 'New York', cityId: 1, cityName: 'Paris' },
	]);
});

test.serial('prefixed table', (t) => {
	const { db } = t.context;

	const sqliteTable = sqliteTableCreator((name) => `myprefix_${name}`);

	const users = sqliteTable('test_prefixed_table_with_unique_name', {
		id: integer('id').primaryKey(),
		name: text('name').notNull(),
	});

	db.run(sql`drop table if exists ${users}`);

	db.run(
		sql`create table myprefix_test_prefixed_table_with_unique_name (id integer not null primary key, name text not null)`,
	);

	db.insert(users).values({ id: 1, name: 'John' }).run();

	const result = db.select().from(users).all();

	t.deepEqual(result, [{ id: 1, name: 'John' }]);

	db.run(sql`drop table ${users}`);
});

test.serial('orderBy with aliased column', (t) => {
	const { db } = t.context;

	const query = db.select({
		test: sql`something`.as('test'),
	}).from(users2Table).orderBy((fields) => fields.test).toSQL();

	t.deepEqual(query.sql, 'select something as "test" from "users2" order by "test"');
});

test.serial('transaction', (t) => {
	const { db } = t.context;

	const users = sqliteTable('users_transactions', {
		id: integer('id').primaryKey(),
		balance: integer('balance').notNull(),
	});
	const products = sqliteTable('products_transactions', {
		id: integer('id').primaryKey(),
		price: integer('price').notNull(),
		stock: integer('stock').notNull(),
	});

	db.run(sql`drop table if exists ${users}`);
	db.run(sql`drop table if exists ${products}`);

	db.run(sql`create table users_transactions (id integer not null primary key, balance integer not null)`);
	db.run(
		sql`create table products_transactions (id integer not null primary key, price integer not null, stock integer not null)`,
	);

	const user = db.insert(users).values({ balance: 100 }).returning().get();
	const product = db.insert(products).values({ price: 10, stock: 10 }).returning().get();

	db.transaction((tx) => {
		tx.update(users).set({ balance: user.balance - product.price }).where(eq(users.id, user.id)).run();
		tx.update(products).set({ stock: product.stock - 1 }).where(eq(products.id, product.id)).run();
	});

	const result = db.select().from(users).all();

	t.deepEqual(result, [{ id: 1, balance: 90 }]);

	db.run(sql`drop table ${users}`);
	db.run(sql`drop table ${products}`);
});

test.serial('transaction rollback', (t) => {
	const { db } = t.context;

	const users = sqliteTable('users_transactions_rollback', {
		id: integer('id').primaryKey(),
		balance: integer('balance').notNull(),
	});

	db.run(sql`drop table if exists ${users}`);

	db.run(
		sql`create table users_transactions_rollback (id integer not null primary key, balance integer not null)`,
	);

	t.throws(() =>
		db.transaction((tx) => {
			tx.insert(users).values({ balance: 100 }).run();
			tx.rollback();
		}), new TransactionRollbackError());

	const result = db.select().from(users).all();

	t.deepEqual(result, []);

	db.run(sql`drop table ${users}`);
});

test.serial('nested transaction', (t) => {
	const { db } = t.context;

	const users = sqliteTable('users_nested_transactions', {
		id: integer('id').primaryKey(),
		balance: integer('balance').notNull(),
	});

	db.run(sql`drop table if exists ${users}`);

	db.run(
		sql`create table users_nested_transactions (id integer not null primary key, balance integer not null)`,
	);

	db.transaction((tx) => {
		tx.insert(users).values({ balance: 100 }).run();

		tx.transaction(async (tx) => {
			tx.update(users).set({ balance: 200 }).run();
		});
	});

	const result = db.select().from(users).all();

	t.deepEqual(result, [{ id: 1, balance: 200 }]);

	db.run(sql`drop table ${users}`);
});

test.serial('nested transaction rollback', (t) => {
	const { db } = t.context;

	const users = sqliteTable('users_nested_transactions_rollback', {
		id: integer('id').primaryKey(),
		balance: integer('balance').notNull(),
	});

	db.run(sql`drop table if exists ${users}`);

	db.run(
		sql`create table users_nested_transactions_rollback (id integer not null primary key, balance integer not null)`,
	);

	db.transaction((tx) => {
		tx.insert(users).values({ balance: 100 }).run();

		t.throws(() =>
			tx.transaction((tx) => {
				tx.update(users).set({ balance: 200 }).run();
				tx.rollback();
			}), new TransactionRollbackError());
	});

	const result = db.select().from(users).all();

	t.deepEqual(result, [{ id: 1, balance: 100 }]);

	db.run(sql`drop table ${users}`);
});

test.serial('join subquery with join', (t) => {
	const { db } = t.context;

	const internalStaff = sqliteTable('internal_staff', {
		userId: integer('user_id').notNull(),
	});

	const customUser = sqliteTable('custom_user', {
		id: integer('id').notNull(),
	});

	const ticket = sqliteTable('ticket', {
		staffId: integer('staff_id').notNull(),
	});

	db.run(sql`drop table if exists ${internalStaff}`);
	db.run(sql`drop table if exists ${customUser}`);
	db.run(sql`drop table if exists ${ticket}`);

	db.run(sql`create table internal_staff (user_id integer not null)`);
	db.run(sql`create table custom_user (id integer not null)`);
	db.run(sql`create table ticket (staff_id integer not null)`);

	db.insert(internalStaff).values({ userId: 1 }).run();
	db.insert(customUser).values({ id: 1 }).run();
	db.insert(ticket).values({ staffId: 1 }).run();

	const subq = db
		.select()
		.from(internalStaff)
		.leftJoin(customUser, eq(internalStaff.userId, customUser.id))
		.as('internal_staff');

	const mainQuery = db
		.select()
		.from(ticket)
		.leftJoin(subq, eq(subq.internal_staff.userId, ticket.staffId))
		.all();

	t.deepEqual(mainQuery, [{
		ticket: { staffId: 1 },
		internal_staff: {
			internal_staff: { userId: 1 },
			custom_user: { id: 1 },
		},
	}]);

	db.run(sql`drop table ${internalStaff}`);
	db.run(sql`drop table ${customUser}`);
	db.run(sql`drop table ${ticket}`);
});

test.serial('join view as subquery', (t) => {
	const { db } = t.context;

	const users = sqliteTable('users_join_view', {
		id: integer('id').primaryKey(),
		name: text('name').notNull(),
		cityId: integer('city_id').notNull(),
	});

	const newYorkers = sqliteView('new_yorkers').as((qb) => qb.select().from(users).where(eq(users.cityId, 1)));

	db.run(sql`drop table if exists ${users}`);
	db.run(sql`drop view if exists ${newYorkers}`);

	db.run(
		sql`create table ${users} (id integer not null primary key, name text not null, city_id integer not null)`,
	);
	db.run(sql`create view ${newYorkers} as ${getViewConfig(newYorkers).query}`);

	db.insert(users).values([
		{ name: 'John', cityId: 1 },
		{ name: 'Jane', cityId: 2 },
		{ name: 'Jack', cityId: 1 },
		{ name: 'Jill', cityId: 2 },
	]).run();

	const sq = db.select().from(newYorkers).as('new_yorkers_sq');

	const result = db.select().from(users).leftJoin(sq, eq(users.id, sq.id)).all();

	t.deepEqual(result, [
		{
			users_join_view: { id: 1, name: 'John', cityId: 1 },
			new_yorkers_sq: { id: 1, name: 'John', cityId: 1 },
		},
		{
			users_join_view: { id: 2, name: 'Jane', cityId: 2 },
			new_yorkers_sq: null,
		},
		{
			users_join_view: { id: 3, name: 'Jack', cityId: 1 },
			new_yorkers_sq: { id: 3, name: 'Jack', cityId: 1 },
		},
		{
			users_join_view: { id: 4, name: 'Jill', cityId: 2 },
			new_yorkers_sq: null,
		},
	]);

	db.run(sql`drop view ${newYorkers}`);
	db.run(sql`drop table ${users}`);
});

test.serial('insert with onConflict do nothing', (t) => {
	const { db } = t.context;

	db.insert(usersTable).values({ id: 1, name: 'John' }).run();

	db
		.insert(usersTable)
		.values({ id: 1, name: 'John' })
		.onConflictDoNothing()
		.run();

	const res = db
		.select({ id: usersTable.id, name: usersTable.name })
		.from(usersTable)
		.where(eq(usersTable.id, 1))
		.all();

	t.deepEqual(res, [{ id: 1, name: 'John' }]);
});

test.serial('insert with onConflict do nothing using composite pk', (t) => {
	const { db } = t.context;

	db
		.insert(pkExampleTable)
		.values({ id: 1, name: 'John', email: 'john@example.com' })
		.run();

	db
		.insert(pkExampleTable)
		.values({ id: 1, name: 'John', email: 'john1@example.com' })
		.onConflictDoNothing()
		.run();

	const res = db
		.select({ id: pkExampleTable.id, name: pkExampleTable.name, email: pkExampleTable.email })
		.from(pkExampleTable)
		.where(eq(pkExampleTable.id, 1))
		.all();

	t.deepEqual(res, [{ id: 1, name: 'John', email: 'john@example.com' }]);
});

test.serial('insert with onConflict do nothing using target', (t) => {
	const { db } = t.context;

	db.insert(usersTable).values({ id: 1, name: 'John' }).run();

	db
		.insert(usersTable)
		.values({ id: 1, name: 'John' })
		.onConflictDoNothing({ target: usersTable.id })
		.run();

	const res = db
		.select({ id: usersTable.id, name: usersTable.name })
		.from(usersTable)
		.where(eq(usersTable.id, 1))
		.all();

	t.deepEqual(res, [{ id: 1, name: 'John' }]);
});

test.serial('insert with onConflict do nothing using composite pk as target', (t) => {
	const { db } = t.context;

	db
		.insert(pkExampleTable)
		.values({ id: 1, name: 'John', email: 'john@example.com' })
		.run();

	db
		.insert(pkExampleTable)
		.values({ id: 1, name: 'John', email: 'john1@example.com' })
		.onConflictDoNothing({ target: [pkExampleTable.id, pkExampleTable.name] })
		.run();

	const res = db
		.select({ id: pkExampleTable.id, name: pkExampleTable.name, email: pkExampleTable.email })
		.from(pkExampleTable)
		.where(eq(pkExampleTable.id, 1))
		.all();

	t.deepEqual(res, [{ id: 1, name: 'John', email: 'john@example.com' }]);
});

test.serial('insert with onConflict do update', (t) => {
	const { db } = t.context;

	db.insert(usersTable).values({ id: 1, name: 'John' }).run();

	db
		.insert(usersTable)
		.values({ id: 1, name: 'John' })
		.onConflictDoUpdate({ target: usersTable.id, set: { name: 'John1' } })
		.run();

	const res = db
		.select({ id: usersTable.id, name: usersTable.name })
		.from(usersTable)
		.where(eq(usersTable.id, 1))
		.all();

	t.deepEqual(res, [{ id: 1, name: 'John1' }]);
});

test.serial('insert with onConflict do update using composite pk', (t) => {
	const { db } = t.context;

	db.insert(pkExampleTable).values({ id: 1, name: 'John', email: 'john@example.com' }).run();

	db
		.insert(pkExampleTable)
		.values({ id: 1, name: 'John', email: 'john@example.com' })
		.onConflictDoUpdate({ target: [pkExampleTable.id, pkExampleTable.name], set: { email: 'john1@example.com' } })
		.run();

	const res = db
		.select({ id: pkExampleTable.id, name: pkExampleTable.name, email: pkExampleTable.email })
		.from(pkExampleTable)
		.where(eq(pkExampleTable.id, 1))
		.all();

	t.deepEqual(res, [{ id: 1, name: 'John', email: 'john1@example.com' }]);
});

test.serial('insert undefined', (t) => {
	const { db } = t.context;

	const users = sqliteTable('users', {
		id: integer('id').primaryKey(),
		name: text('name'),
	});

	db.run(sql`drop table if exists ${users}`);

	db.run(
		sql`create table ${users} (id integer primary key, name text)`,
	);

	t.notThrows(() => db.insert(users).values({ name: undefined }).run());

	db.run(sql`drop table ${users}`);
});

test.serial('update undefined', (t) => {
	const { db } = t.context;

	const users = sqliteTable('users', {
		id: integer('id').primaryKey(),
		name: text('name'),
	});

	db.run(sql`drop table if exists ${users}`);

	db.run(
		sql`create table ${users} (id integer primary key, name text)`,
	);

	t.throws(() => db.update(users).set({ name: undefined }).run());
	t.notThrows(() => db.update(users).set({ id: 1, name: undefined }).run());

	db.run(sql`drop table ${users}`);
});<|MERGE_RESOLUTION|>--- conflicted
+++ resolved
@@ -116,11 +116,8 @@
 	ctx.db.run(sql`drop table if exists ${coursesTable}`);
 	ctx.db.run(sql`drop table if exists ${courseCategoriesTable}`);
 	ctx.db.run(sql`drop table if exists ${orders}`);
-<<<<<<< HEAD
 	ctx.db.run(sql`drop table if exists ${bigIntExample}`);
-=======
 	ctx.db.run(sql`drop table if exists ${pkExampleTable}`);
->>>>>>> 7a18dde0
 
 	ctx.db.run(sql`
 		create table ${usersTable} (
@@ -167,13 +164,20 @@
 		)
 	`);
 	ctx.db.run(sql`
-<<<<<<< HEAD
-    create table ${bigIntExample} (
-      id integer primary key,
-      name text not null,
-      big_int blob not null
-	  )
-  `);
+		create table ${pkExampleTable} (
+			id integer not null,
+			name text not null,
+			email text not null,
+			primary key (id, name)
+		)
+	`);
+	ctx.db.run(sql`
+    	create table ${bigIntExample} (
+			id integer primary key,
+			name text not null,
+			big_int blob not null
+	  	)
+  	`);
 });
 
 test.serial('insert bigint values', async (t) => {
@@ -193,15 +197,6 @@
 		{ id: 4, name: 'four', bigInt: BigInt('1234567890') },
 		{ id: 5, name: 'five', bigInt: BigInt('12345678900987654321') },
 	]);
-=======
-		create table ${pkExampleTable} (
-			id integer not null,
-			name text not null,
-			email text not null,
-			primary key (id, name)
-		)
-	`);
->>>>>>> 7a18dde0
 });
 
 test.serial('select all fields', (t) => {
