import 'dotenv/config';

import anyTest, { TestFn } from 'ava';
import Docker from 'dockerode';
import { DefaultLogger, sql } from 'drizzle-orm';
import { asc, eq, gt, inArray } from 'drizzle-orm/expressions';
import {
	alias,
	boolean,
	date,
	datetime,
	int,
	json,
	mysqlEnum,
	mysqlTable,
	serial,
	text,
	time,
	timestamp,
	uniqueIndex,
	year,
} from 'drizzle-orm/mysql-core';
import { drizzle, MySql2Database } from 'drizzle-orm/mysql2';
import { migrate } from 'drizzle-orm/mysql2/migrator';
import { Name, placeholder } from 'drizzle-orm/sql';
import getPort from 'get-port';
import * as mysql from 'mysql2/promise';
import { v4 as uuid } from 'uuid';

const ENABLE_LOGGING = false;

const usersTable = mysqlTable('userstest', {
	id: serial('id').primaryKey(),
	name: text('name').notNull(),
	verified: boolean('verified').notNull().default(false),
	jsonb: json<string[]>('jsonb'),
	createdAt: timestamp('created_at', { fsp: 2 }).notNull().defaultNow(),
});

const users2Table = mysqlTable('users2', {
	id: serial('id').primaryKey(),
	name: text('name').notNull(),
	cityId: int('city_id').references(() => citiesTable.id),
});

const citiesTable = mysqlTable('cities', {
	id: serial('id').primaryKey(),
	name: text('name').notNull(),
});

const datesTable = mysqlTable('datestable', {
	date: date('date'),
	dateAsString: date('date_as_string', { mode: 'string' }),
	time: time('time', { fsp: 1 }),
	datetime: datetime('datetime', { fsp: 2 }),
	datetimeAsString: datetime('datetime_as_string', { fsp: 2, mode: 'string' }),
	year: year('year'),
});

const coursesTable = mysqlTable('courses', {
	id: serial('id').primaryKey(),
	name: text('name').notNull(),
	categoryId: int('category_id').references(() => courseCategoriesTable.id),
});

const courseCategoriesTable = mysqlTable('course_categories', {
	id: serial('id').primaryKey(),
	name: text('name').notNull(),
});

const orders = mysqlTable('orders', {
	id: serial('id').primaryKey(),
	region: text('region').notNull(),
	product: text('product').notNull(),
	amount: int('amount').notNull(),
	quantity: int('quantity').notNull(),
});

const usersMigratorTable = mysqlTable('users12', {
	id: serial('id').primaryKey(),
	name: text('name').notNull(),
	email: text('email').notNull(),
}, (table) => {
	return {
		name: uniqueIndex('').on(table.name).using('btree'),
	};
});

interface Context {
	docker: Docker;
	mysqlContainer: Docker.Container;
	db: MySql2Database;
	client: mysql.Connection;
}

const test = anyTest as TestFn<Context>;

async function createDockerDB(ctx: Context): Promise<string> {
	const docker = (ctx.docker = new Docker());
	const port = await getPort({ port: 3306 });
	const image = 'mysql:8';

	const pullStream = await docker.pull(image);
	await new Promise((resolve, reject) =>
		docker.modem.followProgress(pullStream, (err) => (err ? reject(err) : resolve(err)))
	);

	ctx.mysqlContainer = await docker.createContainer({
		Image: image,
		Env: ['MYSQL_ROOT_PASSWORD=mysql', 'MYSQL_DATABASE=drizzle'],
		name: `drizzle-integration-tests-${uuid()}`,
		HostConfig: {
			AutoRemove: true,
			PortBindings: {
				'3306/tcp': [{ HostPort: `${port}` }],
			},
		},
	});

	await ctx.mysqlContainer.start();

	return `mysql://root:mysql@127.0.0.1:${port}/drizzle`;
}

test.before(async (t) => {
	const ctx = t.context;
	const connectionString = process.env['MYSQL_CONNECTION_STRING'] ?? await createDockerDB(ctx);

	let sleep = 1000;
	let timeLeft = 20000;
	let connected = false;
	let lastError: unknown | undefined;
	do {
		try {
			ctx.client = await mysql.createConnection(connectionString);
			await ctx.client.connect();
			connected = true;
			break;
		} catch (e) {
			lastError = e;
			await new Promise((resolve) => setTimeout(resolve, sleep));
			timeLeft -= sleep;
		}
	} while (timeLeft > 0);
	if (!connected) {
		console.error('Cannot connect to MySQL');
		await ctx.client?.end().catch(console.error);
		await ctx.mysqlContainer?.stop().catch(console.error);
		throw lastError;
	}
	ctx.db = drizzle(ctx.client, { logger: ENABLE_LOGGING ? new DefaultLogger() : undefined });
});

test.after.always(async (t) => {
	const ctx = t.context;
	await ctx.client?.end().catch(console.error);
	await ctx.mysqlContainer?.stop().catch(console.error);
});

test.beforeEach(async (t) => {
	const ctx = t.context;
	await ctx.db.execute(sql`drop table if exists \`userstest\``);
	await ctx.db.execute(sql`drop table if exists \`users2\``);
	await ctx.db.execute(sql`drop table if exists \`cities\``);

	await ctx.db.execute(
		sql`create table \`userstest\` (
			\`id\` serial primary key,
			\`name\` text not null,
			\`verified\` boolean not null default false, 
			\`jsonb\` json,
			\`created_at\` timestamp not null default now()
		)`,
	);

	await ctx.db.execute(
		sql`create table \`users2\` (
			\`id\` serial primary key,
			\`name\` text not null,
			\`city_id\` int references \`cities\`(\`id\`)
		)`,
	);

	await ctx.db.execute(
		sql`create table \`cities\` (
			\`id\` serial primary key,
			\`name\` text not null
		)`,
	);
});

test.serial('select all fields', async (t) => {
	const { db } = t.context;

	const now = Date.now();

	await db.insert(usersTable).values({ name: 'John' });
	const result = await db.select().from(usersTable);

	t.assert(result[0]!.createdAt instanceof Date);
	// not timezone based timestamp, thats why it should not work here
	// t.assert(Math.abs(result[0]!.createdAt.getTime() - now) < 1000);
	t.deepEqual(result, [{ id: 1, name: 'John', verified: false, jsonb: null, createdAt: result[0]!.createdAt }]);
});

test.serial('select sql', async (t) => {
	const { db } = t.context;

	await db.insert(usersTable).values({ name: 'John' });
	const users = await db.select({
		name: sql`upper(${usersTable.name})`,
	}).from(usersTable);

	t.deepEqual(users, [{ name: 'JOHN' }]);
});

test.serial('select typed sql', async (t) => {
	const { db } = t.context;

	await db.insert(usersTable).values({ name: 'John' });
	const users = await db.select({
		name: sql<string>`upper(${usersTable.name})`,
	}).from(usersTable);

	t.deepEqual(users, [{ name: 'JOHN' }]);
});

test.serial('insert returning sql', async (t) => {
	const { db } = t.context;

	const [result, _] = await db.insert(usersTable).values({ name: 'John' });

	t.deepEqual(result.insertId, 1);
});

test.serial('delete returning sql', async (t) => {
	const { db } = t.context;

	await db.insert(usersTable).values({ name: 'John' });
	const users = await db.delete(usersTable).where(eq(usersTable.name, 'John'));

	t.is(users[0].affectedRows, 1);
});

test.serial('update returning sql', async (t) => {
	const { db } = t.context;

	await db.insert(usersTable).values({ name: 'John' });
	const users = await db.update(usersTable).set({ name: 'Jane' }).where(eq(usersTable.name, 'John'));

	t.is(users[0].changedRows, 1);
});

test.serial('update with returning all fields', async (t) => {
	const { db } = t.context;

	const now = Date.now();

	await db.insert(usersTable).values({ name: 'John' });
	const updatedUsers = await db.update(usersTable).set({ name: 'Jane' }).where(eq(usersTable.name, 'John'));

	const users = await db.select().from(usersTable).where(eq(usersTable.id, 1));

	t.is(updatedUsers[0].changedRows, 1);

	t.assert(users[0]!.createdAt instanceof Date);
	// not timezone based timestamp, thats why it should not work here
	// t.assert(Math.abs(users[0]!.createdAt.getTime() - now) < 1000);
	t.deepEqual(users, [{ id: 1, name: 'Jane', verified: false, jsonb: null, createdAt: users[0]!.createdAt }]);
});

test.serial('update with returning partial', async (t) => {
	const { db } = t.context;

	await db.insert(usersTable).values({ name: 'John' });
	const updatedUsers = await db.update(usersTable).set({ name: 'Jane' }).where(eq(usersTable.name, 'John'));

	const users = await db.select({ id: usersTable.id, name: usersTable.name }).from(usersTable).where(
		eq(usersTable.id, 1),
	);

	t.deepEqual(updatedUsers[0].changedRows, 1);

	t.deepEqual(users, [{ id: 1, name: 'Jane' }]);
});

test.serial('delete with returning all fields', async (t) => {
	const { db } = t.context;

	const now = Date.now();

	await db.insert(usersTable).values({ name: 'John' });
	const deletedUser = await db.delete(usersTable).where(eq(usersTable.name, 'John'));

	t.is(deletedUser[0].affectedRows, 1);
});

test.serial('delete with returning partial', async (t) => {
	const { db } = t.context;

	await db.insert(usersTable).values({ name: 'John' });
	const deletedUser = await db.delete(usersTable).where(eq(usersTable.name, 'John'));

	t.is(deletedUser[0].affectedRows, 1);
});

test.serial('insert + select', async (t) => {
	const { db } = t.context;

	await db.insert(usersTable).values({ name: 'John' });
	const result = await db.select().from(usersTable);
	t.deepEqual(result, [{ id: 1, name: 'John', verified: false, jsonb: null, createdAt: result[0]!.createdAt }]);

	await db.insert(usersTable).values({ name: 'Jane' });
	const result2 = await db.select().from(usersTable);
	t.deepEqual(result2, [
		{ id: 1, name: 'John', verified: false, jsonb: null, createdAt: result2[0]!.createdAt },
		{ id: 2, name: 'Jane', verified: false, jsonb: null, createdAt: result2[1]!.createdAt },
	]);
});

test.serial('json insert', async (t) => {
	const { db } = t.context;

	await db.insert(usersTable).values({ name: 'John', jsonb: ['foo', 'bar'] });
	const result = await db.select({
		id: usersTable.id,
		name: usersTable.name,
		jsonb: usersTable.jsonb,
	}).from(usersTable);

	t.deepEqual(result, [{ id: 1, name: 'John', jsonb: ['foo', 'bar'] }]);
});

test.serial('insert with overridden default values', async (t) => {
	const { db } = t.context;

	await db.insert(usersTable).values({ name: 'John', verified: true });
	const result = await db.select().from(usersTable);

	t.deepEqual(result, [{ id: 1, name: 'John', verified: true, jsonb: null, createdAt: result[0]!.createdAt }]);
});

test.serial('insert many', async (t) => {
	const { db } = t.context;

	await db.insert(usersTable).values(
		{ name: 'John' },
		{ name: 'Bruce', jsonb: ['foo', 'bar'] },
		{ name: 'Jane' },
		{ name: 'Austin', verified: true },
	);
	const result = await db.select({
		id: usersTable.id,
		name: usersTable.name,
		jsonb: usersTable.jsonb,
		verified: usersTable.verified,
	}).from(usersTable);

	t.deepEqual(result, [
		{ id: 1, name: 'John', jsonb: null, verified: false },
		{ id: 2, name: 'Bruce', jsonb: ['foo', 'bar'], verified: false },
		{ id: 3, name: 'Jane', jsonb: null, verified: false },
		{ id: 4, name: 'Austin', jsonb: null, verified: true },
	]);
});

test.serial('insert many with returning', async (t) => {
	const { db } = t.context;

	const result = await db.insert(usersTable).values(
		{ name: 'John' },
		{ name: 'Bruce', jsonb: ['foo', 'bar'] },
		{ name: 'Jane' },
		{ name: 'Austin', verified: true },
	);

	t.is(result[0].affectedRows, 4);
});

test.serial('select with group by as field', async (t) => {
	const { db } = t.context;

	await db.insert(usersTable).values({ name: 'John' }, { name: 'Jane' }, { name: 'Jane' });

	const result = await db.select({ name: usersTable.name }).from(usersTable)
		.groupBy(usersTable.name);

	t.deepEqual(result, [{ name: 'John' }, { name: 'Jane' }]);
});

test.serial('select with group by as sql', async (t) => {
	const { db } = t.context;

	await db.insert(usersTable).values({ name: 'John' }, { name: 'Jane' }, { name: 'Jane' });

	const result = await db.select({ name: usersTable.name }).from(usersTable)
		.groupBy(sql`${usersTable.name}`);

	t.deepEqual(result, [{ name: 'John' }, { name: 'Jane' }]);
});

test.serial('select with group by as sql + column', async (t) => {
	const { db } = t.context;

	await db.insert(usersTable).values({ name: 'John' }, { name: 'Jane' }, { name: 'Jane' });

	const result = await db.select({ name: usersTable.name }).from(usersTable)
		.groupBy(sql`${usersTable.name}`, usersTable.id);

	t.deepEqual(result, [{ name: 'John' }, { name: 'Jane' }, { name: 'Jane' }]);
});

test.serial('select with group by as column + sql', async (t) => {
	const { db } = t.context;

	await db.insert(usersTable).values({ name: 'John' }, { name: 'Jane' }, { name: 'Jane' });

	const result = await db.select({ name: usersTable.name }).from(usersTable)
		.groupBy(usersTable.id, sql`${usersTable.name}`);

	t.deepEqual(result, [{ name: 'John' }, { name: 'Jane' }, { name: 'Jane' }]);
});

test.serial('select with group by complex query', async (t) => {
	const { db } = t.context;

	await db.insert(usersTable).values({ name: 'John' }, { name: 'Jane' }, { name: 'Jane' });

	const result = await db.select({ name: usersTable.name }).from(usersTable)
		.groupBy(usersTable.id, sql`${usersTable.name}`)
		.orderBy(asc(usersTable.name))
		.limit(1);

	t.deepEqual(result, [{ name: 'Jane' }]);
});

test.serial('build query', async (t) => {
	const { db } = t.context;

	const query = db.select({ id: usersTable.id, name: usersTable.name }).from(usersTable)
		.groupBy(usersTable.id, usersTable.name)
		.toSQL();

	t.deepEqual(query, {
		sql: 'select \`id\`, \`name\` from \`userstest\` group by \`userstest\`.\`id\`, \`userstest\`.\`name\`',
		params: [],
	});
});

test.serial('build query insert with onDuplicate', async (t) => {
	const { db } = t.context;

	const query = db.insert(usersTable)
		.values({ name: 'John', jsonb: ['foo', 'bar'] })
		.onDuplicateKeyUpdate({ set: { name: 'John1' } })
		.toSQL();

	t.deepEqual(query, {
		sql: 'insert into `userstest` (`name`, `jsonb`) values (?, ?) on duplicate key update `name` = ?',
		params: ['John', '["foo","bar"]', 'John1'],
	});
});

test.serial('insert with onDuplicate', async (t) => {
	const { db } = t.context;

	await db.insert(usersTable)
		.values({ name: 'John' });

	await db.insert(usersTable)
		.values({ id: 1, name: 'John' })
		.onDuplicateKeyUpdate({ set: { name: 'John1' } });

	const res = await db.select({ id: usersTable.id, name: usersTable.name }).from(usersTable).where(
		eq(usersTable.id, 1),
	);

	t.deepEqual(res, [{ id: 1, name: 'John1' }]);
});

test.serial('insert sql', async (t) => {
	const { db } = t.context;

	await db.insert(usersTable).values({ name: sql`${'John'}` });
	const result = await db.select({ id: usersTable.id, name: usersTable.name }).from(usersTable);
	t.deepEqual(result, [{ id: 1, name: 'John' }]);
});

test.serial('partial join with alias', async (t) => {
	const { db } = t.context;
	const customerAlias = alias(usersTable, 'customer');

	await db.insert(usersTable).values({ id: 10, name: 'Ivan' }, { id: 11, name: 'Hans' });
	const result = await db
		.select({
			user: {
				id: usersTable.id,
				name: usersTable.name,
			},
			customer: {
				id: customerAlias.id,
				name: customerAlias.name,
			},
		}).from(usersTable)
		.leftJoin(customerAlias, eq(customerAlias.id, 11))
		.where(eq(usersTable.id, 10));

	t.deepEqual(result, [{
		user: { id: 10, name: 'Ivan' },
		customer: { id: 11, name: 'Hans' },
	}]);
});

test.serial('full join with alias', async (t) => {
	const { db } = t.context;
	const customerAlias = alias(usersTable, 'customer');

	await db.insert(usersTable).values({ id: 10, name: 'Ivan' }, { id: 11, name: 'Hans' });
	const result = await db
		.select().from(usersTable)
		.leftJoin(customerAlias, eq(customerAlias.id, 11))
		.where(eq(usersTable.id, 10));

	t.deepEqual(result, [{
		userstest: {
			id: 10,
			name: 'Ivan',
			verified: false,
			jsonb: null,
			createdAt: result[0]!.userstest.createdAt,
		},
		customer: {
			id: 11,
			name: 'Hans',
			verified: false,
			jsonb: null,
			createdAt: result[0]!.customer!.createdAt,
		},
	}]);
});

test.serial('insert with spaces', async (t) => {
	const { db } = t.context;

	await db.insert(usersTable).values({ name: sql`'Jo   h     n'` });
	const result = await db.select({ id: usersTable.id, name: usersTable.name }).from(usersTable);

	t.deepEqual(result, [{ id: 1, name: 'Jo   h     n' }]);
});

test.serial('prepared statement', async (t) => {
	const { db } = t.context;

	await db.insert(usersTable).values({ name: 'John' });
	const statement = db.select({
		id: usersTable.id,
		name: usersTable.name,
	}).from(usersTable)
		.prepare('statement1');
	const result = await statement.execute();

	t.deepEqual(result, [{ id: 1, name: 'John' }]);
});

test.serial('prepared statement reuse', async (t) => {
	const { db } = t.context;

	const stmt = db.insert(usersTable).values({
		verified: true,
		name: placeholder('name'),
	}).prepare('stmt2');

	for (let i = 0; i < 10; i++) {
		await stmt.execute({ name: `John ${i}` });
	}

	const result = await db.select({
		id: usersTable.id,
		name: usersTable.name,
		verified: usersTable.verified,
	}).from(usersTable);

	t.deepEqual(result, [
		{ id: 1, name: 'John 0', verified: true },
		{ id: 2, name: 'John 1', verified: true },
		{ id: 3, name: 'John 2', verified: true },
		{ id: 4, name: 'John 3', verified: true },
		{ id: 5, name: 'John 4', verified: true },
		{ id: 6, name: 'John 5', verified: true },
		{ id: 7, name: 'John 6', verified: true },
		{ id: 8, name: 'John 7', verified: true },
		{ id: 9, name: 'John 8', verified: true },
		{ id: 10, name: 'John 9', verified: true },
	]);
});

test.serial('prepared statement with placeholder in .where', async (t) => {
	const { db } = t.context;

	await db.insert(usersTable).values({ name: 'John' });
	const stmt = db.select({
		id: usersTable.id,
		name: usersTable.name,
	}).from(usersTable)
		.where(eq(usersTable.id, placeholder('id')))
		.prepare('stmt3');
	const result = await stmt.execute({ id: 1 });

	t.deepEqual(result, [{ id: 1, name: 'John' }]);
});

<<<<<<< HEAD
// TODO change tests to new structure
// test.serial('migrator', async (t) => {
// 	const { db } = t.context;
// 	await migrate(db, { migrationsFolder: './drizzle/mysql' });
=======
test.serial('migrator', async (t) => {
	const { db } = t.context;

	await db.execute(sql`drop table if exists __drizzle_migrations`);
	await db.execute(sql`drop table if exists ${usersMigratorTable}`);

	await migrate(db, { migrationsFolder: './drizzle/mysql' });
>>>>>>> 6db3980d

// 	await db.insert(usersMigratorTable).values({ name: 'John', email: 'email' });

// 	const result = await db.select().from(usersMigratorTable);

<<<<<<< HEAD
// 	t.deepEqual(result, [{ id: 1, name: 'John', email: 'email' }]);
// });
=======
	t.deepEqual(result, [{ id: 1, name: 'John', email: 'email' }]);

	await db.execute(sql`drop table if exists __drizzle_migrations`);
	await db.execute(sql`drop table if exists ${usersMigratorTable}`);
});
>>>>>>> 6db3980d

test.serial('insert via db.execute + select via db.execute', async (t) => {
	const { db } = t.context;

	await db.execute(sql`insert into ${usersTable} (${new Name(usersTable.name.name)}) values (${'John'})`);

	const result = await db.execute<{ id: number; name: string }>(sql`select id, name from ${usersTable}`);
	t.deepEqual(result[0], [{ id: 1, name: 'John' }]);
});

test.serial('insert via db.execute w/ query builder', async (t) => {
	const { db } = t.context;

	const inserted = await db.execute(
		db.insert(usersTable).values({ name: 'John' }),
	);
	t.is(inserted[0].affectedRows, 1);
});

test.serial('insert + select all possible dates', async (t) => {
	const { db } = t.context;

	await db.execute(sql`drop table if exists \`datestable\``);
	await db.execute(
		sql`create table \`datestable\` (
			\`date\` date,
			\`date_as_string\` date,
			\`time\` time,
			\`datetime\` datetime,
			\`datetime_as_string\` datetime,
			\`year\` year
		)`,
	);

	const date = new Date('2022-11-11');

	await db.insert(datesTable).values({
		date: date,
		dateAsString: '2022-11-11',
		time: '12:12:12',
		datetime: date,
		year: 22,
		datetimeAsString: '2022-11-11 12:12:12',
	});

	const res = await db.select().from(datesTable);

	t.assert(res[0]?.date instanceof Date);
	t.assert(res[0]?.datetime instanceof Date);
	t.assert(typeof res[0]?.dateAsString === 'string');
	t.assert(typeof res[0]?.datetimeAsString === 'string');

	t.deepEqual(res, [{
		date: new Date('2022-11-11'),
		dateAsString: '2022-11-11',
		time: '12:12:12',
		datetime: new Date('2022-11-11'),
		year: 2022,
		datetimeAsString: '2022-11-11 12:12:12',
	}]);

	await db.execute(sql`drop table if exists \`datestable\``);
});

const tableWithEnums = mysqlTable('enums_test_case', {
	id: serial('id').primaryKey(),
	enum1: mysqlEnum('enum1', ['a', 'b', 'c']).notNull(),
	enum2: mysqlEnum('enum2', ['a', 'b', 'c']).default('a'),
	enum3: mysqlEnum('enum3', ['a', 'b', 'c']).notNull().default('b'),
});

test.serial('Mysql enum test case #1', async (t) => {
	const { db } = t.context;

	await db.execute(sql`create table \`enums_test_case\` (
		\`id\` serial primary key,
		\`enum1\` ENUM('a', 'b', 'c') not null,
		\`enum2\` ENUM('a', 'b', 'c') default 'a',
		\`enum3\` ENUM('a', 'b', 'c') not null default 'b'
	)`);

	await db.insert(tableWithEnums).values(
		{ id: 1, enum1: 'a', enum2: 'b', enum3: 'c' },
		{ id: 2, enum1: 'a', enum3: 'c' },
		{ id: 3, enum1: 'a' },
	);

	const res = await db.select().from(tableWithEnums);

	await db.execute(sql`drop table \`enums_test_case\``);

	t.deepEqual(res, [
		{ id: 1, enum1: 'a', enum2: 'b', enum3: 'c' },
		{ id: 2, enum1: 'a', enum2: 'a', enum3: 'c' },
		{ id: 3, enum1: 'a', enum2: 'a', enum3: 'b' },
	]);
});

test.serial('left join (flat object fields)', async (t) => {
	const { db } = t.context;

	await db.insert(citiesTable)
		.values({ name: 'Paris' }, { name: 'London' });

	await db.insert(users2Table).values({ name: 'John', cityId: 1 }, { name: 'Jane' });

	const res = await db.select({
		userId: users2Table.id,
		userName: users2Table.name,
		cityId: citiesTable.id,
		cityName: citiesTable.name,
	}).from(users2Table)
		.leftJoin(citiesTable, eq(users2Table.cityId, citiesTable.id));

	t.deepEqual(res, [
		{ userId: 1, userName: 'John', cityId: 1, cityName: 'Paris' },
		{ userId: 2, userName: 'Jane', cityId: null, cityName: null },
	]);
});

test.serial('left join (grouped fields)', async (t) => {
	const { db } = t.context;

	await db.insert(citiesTable)
		.values({ name: 'Paris' }, { name: 'London' });

	await db.insert(users2Table).values({ name: 'John', cityId: 1 }, { name: 'Jane' });

	const res = await db.select({
		id: users2Table.id,
		user: {
			name: users2Table.name,
			nameUpper: sql<string>`upper(${users2Table.name})`,
		},
		city: {
			id: citiesTable.id,
			name: citiesTable.name,
			nameUpper: sql<string>`upper(${citiesTable.name})`,
		},
	}).from(users2Table)
		.leftJoin(citiesTable, eq(users2Table.cityId, citiesTable.id));

	t.deepEqual(res, [
		{
			id: 1,
			user: { name: 'John', nameUpper: 'JOHN' },
			city: { id: 1, name: 'Paris', nameUpper: 'PARIS' },
		},
		{
			id: 2,
			user: { name: 'Jane', nameUpper: 'JANE' },
			city: null,
		},
	]);
});

test.serial('left join (all fields)', async (t) => {
	const { db } = t.context;

	await db.insert(citiesTable)
		.values({ name: 'Paris' }, { name: 'London' });

	await db.insert(users2Table).values({ name: 'John', cityId: 1 }, { name: 'Jane' });

	const res = await db.select().from(users2Table)
		.leftJoin(citiesTable, eq(users2Table.cityId, citiesTable.id));

	t.deepEqual(res, [
		{
			users2: {
				id: 1,
				name: 'John',
				cityId: 1,
			},
			cities: {
				id: 1,
				name: 'Paris',
			},
		},
		{
			users2: {
				id: 2,
				name: 'Jane',
				cityId: null,
			},
			cities: null,
		},
	]);
});

test.serial('join subquery', async (t) => {
	const { db } = t.context;

	await db.execute(sql`drop table if exists \`courses\``);
	await db.execute(sql`drop table if exists \`course_categories\``);

	await db.execute(
		sql`create table \`course_categories\` (
			\`id\` serial primary key,
			\`name\` text not null
		)`,
	);

	await db.execute(
		sql`create table \`courses\` (
			\`id\` serial primary key,
			\`name\` text not null,
			\`category_id\` int references \`course_categories\`(\`id\`)
		)`,
	);

	await db.insert(courseCategoriesTable).values(
		{ name: 'Category 1' },
		{ name: 'Category 2' },
		{ name: 'Category 3' },
		{ name: 'Category 4' },
	);

	await db.insert(coursesTable).values(
		{ name: 'Development', categoryId: 2 },
		{ name: 'IT & Software', categoryId: 3 },
		{ name: 'Marketing', categoryId: 4 },
		{ name: 'Design', categoryId: 1 },
	);

	const sq2 = db
		.select({
			categoryId: courseCategoriesTable.id,
			category: courseCategoriesTable.name,
			total: sql<number>`count(${courseCategoriesTable.id})`,
		})
		.from(courseCategoriesTable)
		.groupBy(courseCategoriesTable.id, courseCategoriesTable.name)
		.as('sq2');

	const res = await db
		.select({
			courseName: coursesTable.name,
			categoryId: sq2.categoryId,
		})
		.from(coursesTable)
		.leftJoin(sq2, eq(coursesTable.categoryId, sq2.categoryId))
		.orderBy(coursesTable.name);

	t.deepEqual(res, [
		{ courseName: 'Design', categoryId: 1 },
		{ courseName: 'Development', categoryId: 2 },
		{ courseName: 'IT & Software', categoryId: 3 },
		{ courseName: 'Marketing', categoryId: 4 },
	]);

	await db.execute(sql`drop table if exists \`courses\``);
	await db.execute(sql`drop table if exists \`course_categories\``);
});

test.serial('with ... select', async (t) => {
	const { db } = t.context;

	await db.execute(sql`drop table if exists \`orders\``);
	await db.execute(
		sql`create table \`orders\` (
			\`id\` serial primary key,
			\`region\` text not null,
			\`product\` text not null,
			\`amount\` int not null,
			\`quantity\` int not null
		)`,
	);

	await db.insert(orders).values(
		{ region: 'Europe', product: 'A', amount: 10, quantity: 1 },
		{ region: 'Europe', product: 'A', amount: 20, quantity: 2 },
		{ region: 'Europe', product: 'B', amount: 20, quantity: 2 },
		{ region: 'Europe', product: 'B', amount: 30, quantity: 3 },
		{ region: 'US', product: 'A', amount: 30, quantity: 3 },
		{ region: 'US', product: 'A', amount: 40, quantity: 4 },
		{ region: 'US', product: 'B', amount: 40, quantity: 4 },
		{ region: 'US', product: 'B', amount: 50, quantity: 5 },
	);

	const regionalSales = db
		.select({
			region: orders.region,
			totalSales: sql`sum(${orders.amount})`.as<number>('total_sales'),
		})
		.from(orders)
		.groupBy(orders.region)
		.prepareWithSubquery('regional_sales');

	const topRegions = db
		.select({
			region: regionalSales.region,
		})
		.from(regionalSales)
		.where(
			gt(regionalSales.totalSales, db.select({ sales: sql`sum(${regionalSales.totalSales})/10` }).from(regionalSales)),
		)
		.prepareWithSubquery('top_regions');

	const result = await db
		.with(regionalSales, topRegions)
		.select({
			region: orders.region,
			product: orders.product,
			productUnits: sql<number>`cast(sum(${orders.quantity}) as unsigned)`,
			productSales: sql<number>`cast(sum(${orders.amount}) as unsigned)`,
		})
		.from(orders)
		.where(inArray(orders.region, db.select({ region: topRegions.region }).from(topRegions)))
		.groupBy(orders.region, orders.product)
		.orderBy(orders.region, orders.product);

	t.deepEqual(result, [
		{
			region: 'Europe',
			product: 'A',
			productUnits: 3,
			productSales: 30,
		},
		{
			region: 'Europe',
			product: 'B',
			productUnits: 5,
			productSales: 50,
		},
		{
			region: 'US',
			product: 'A',
			productUnits: 7,
			productSales: 70,
		},
		{
			region: 'US',
			product: 'B',
			productUnits: 9,
			productSales: 90,
		},
	]);
});

test.serial('select from subquery sql', async (t) => {
	const { db } = t.context;

	await db.insert(users2Table).values({ name: 'John' }, { name: 'Jane' });

	const sq = db
		.select({ name: sql<string>`concat(${users2Table.name}, " modified")`.as('name') })
		.from(users2Table)
		.as('sq');

	const res = await db.select({ name: sq.name }).from(sq);

	t.deepEqual(res, [{ name: 'John modified' }, { name: 'Jane modified' }]);
});

test.serial('select a field without joining its table', (t) => {
	const { db } = t.context;

	t.throws(() => db.select({ name: users2Table.name }).from(usersTable).prepare('query'));
});

test.serial('select all fields from subquery without alias', (t) => {
	const { db } = t.context;

	const sq = db.select({ name: sql<string>`upper(${users2Table.name})` }).from(users2Table).prepareWithSubquery('sq');

	t.throws(() => db.select().from(sq).prepare('query'));
});

test.serial('select count()', async (t) => {
	const { db } = t.context;

	await db.insert(usersTable).values({ name: 'John' }, { name: 'Jane' });

	const res = await db.select({ count: sql`count(*)` }).from(usersTable);

	t.deepEqual(res, [{ count: 2 }]);
});

test.serial('select for ...', (t) => {
	const { db } = t.context;

	{
		const query = db.select().from(users2Table).for('update').toSQL();
		t.regex(query.sql, / for update$/);
	}
	{
		const query = db.select().from(users2Table).for('share', { skipLocked: true }).toSQL();
		t.regex(query.sql, / for share skip locked$/);
	}
	{
		const query = db.select().from(users2Table).for('update', { noWait: true }).toSQL();
		t.regex(query.sql, / for update no wait$/);
	}
});<|MERGE_RESOLUTION|>--- conflicted
+++ resolved
@@ -610,35 +610,17 @@
 	t.deepEqual(result, [{ id: 1, name: 'John' }]);
 });
 
-<<<<<<< HEAD
 // TODO change tests to new structure
 // test.serial('migrator', async (t) => {
 // 	const { db } = t.context;
 // 	await migrate(db, { migrationsFolder: './drizzle/mysql' });
-=======
-test.serial('migrator', async (t) => {
-	const { db } = t.context;
-
-	await db.execute(sql`drop table if exists __drizzle_migrations`);
-	await db.execute(sql`drop table if exists ${usersMigratorTable}`);
-
-	await migrate(db, { migrationsFolder: './drizzle/mysql' });
->>>>>>> 6db3980d
 
 // 	await db.insert(usersMigratorTable).values({ name: 'John', email: 'email' });
 
 // 	const result = await db.select().from(usersMigratorTable);
 
-<<<<<<< HEAD
 // 	t.deepEqual(result, [{ id: 1, name: 'John', email: 'email' }]);
 // });
-=======
-	t.deepEqual(result, [{ id: 1, name: 'John', email: 'email' }]);
-
-	await db.execute(sql`drop table if exists __drizzle_migrations`);
-	await db.execute(sql`drop table if exists ${usersMigratorTable}`);
-});
->>>>>>> 6db3980d
 
 test.serial('insert via db.execute + select via db.execute', async (t) => {
 	const { db } = t.context;
