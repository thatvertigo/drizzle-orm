--- conflicted
+++ resolved
@@ -17,6 +17,7 @@
 	gte,
 	inArray,
 	type InferModel,
+	lt,
 	max,
 	min,
 	Name,
@@ -24,10 +25,6 @@
 	sql,
 	sum,
 	sumDistinct,
-<<<<<<< HEAD
-=======
-	lt,
->>>>>>> 6d706c17
 	TransactionRollbackError,
 } from 'drizzle-orm';
 import {
@@ -1510,9 +1507,9 @@
 		id: serial('id').primaryKey(),
 		price: decimal('price', {
 			precision: 15,
-			scale: 2
+			scale: 2,
 		}).notNull(),
-		cheap: boolean('cheap').notNull().default(false)
+		cheap: boolean('cheap').notNull().default(false),
 	});
 
 	await db.execute(sql`drop table if exists ${products}`);
@@ -1537,30 +1534,30 @@
 		.as(
 			db
 				.select({
-					value: sql`avg(${products.price})`.as('value')
+					value: sql`avg(${products.price})`.as('value'),
 				})
-				.from(products)
+				.from(products),
 		);
 
 	await db
 		.with(averagePrice)
 		.update(products)
 		.set({
-			cheap: true
+			cheap: true,
 		})
 		.where(lt(products.price, sql`(select * from ${averagePrice})`));
 
 	const result = await db
 		.select({
-			id: products.id
+			id: products.id,
 		})
 		.from(products)
-		.where(eq(products.cheap, true))
+		.where(eq(products.cheap, true));
 
 	t.deepEqual(result, [
 		{ id: 1 },
 		{ id: 4 },
-		{ id: 5 }
+		{ id: 5 },
 	]);
 });
 
@@ -1596,9 +1593,9 @@
 		.as(
 			db
 				.select({
-					value: sql`avg(${orders.amount})`.as('value')
+					value: sql`avg(${orders.amount})`.as('value'),
 				})
-				.from(orders)
+				.from(orders),
 		);
 
 	await db
@@ -1608,7 +1605,7 @@
 
 	const result = await db
 		.select({
-			id: orders.id
+			id: orders.id,
 		})
 		.from(orders);
 
@@ -1617,7 +1614,7 @@
 		{ id: 2 },
 		{ id: 3 },
 		{ id: 4 },
-		{ id: 5 }
+		{ id: 5 },
 	]);
 });
 
