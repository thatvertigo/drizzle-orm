--- conflicted
+++ resolved
@@ -50,6 +50,7 @@
 	jsonb,
 	macaddr,
 	macaddr8,
+	numeric,
 	type PgColumn,
 	pgEnum,
 	pgMaterializedView,
@@ -66,10 +67,6 @@
 	uniqueKeyName,
 	uuid as pgUuid,
 	varchar,
-<<<<<<< HEAD
-=======
-	numeric,
->>>>>>> 6d706c17
 } from 'drizzle-orm/pg-core';
 import getPort from 'get-port';
 import pg from 'pg';
@@ -1666,7 +1663,7 @@
 			productUnits: 16,
 			productSales: 160,
 		},
-	])
+	]);
 });
 
 test.serial('with ... update', async (t) => {
@@ -1675,7 +1672,7 @@
 	const products = pgTable('products', {
 		id: serial('id').primaryKey(),
 		price: numeric('price').notNull(),
-		cheap: boolean('cheap').notNull().default(false)
+		cheap: boolean('cheap').notNull().default(false),
 	});
 
 	await db.execute(sql`drop table if exists ${products}`);
@@ -1700,26 +1697,26 @@
 		.as(
 			db
 				.select({
-					value: sql`avg(${products.price})`.as('value')
+					value: sql`avg(${products.price})`.as('value'),
 				})
-				.from(products)
+				.from(products),
 		);
 
 	const result = await db
 		.with(averagePrice)
 		.update(products)
 		.set({
-			cheap: true
+			cheap: true,
 		})
 		.where(lt(products.price, sql`(select * from ${averagePrice})`))
 		.returning({
-			id: products.id
+			id: products.id,
 		});
 
 	t.deepEqual(result, [
 		{ id: 1 },
 		{ id: 4 },
-		{ id: 5 }
+		{ id: 5 },
 	]);
 });
 
@@ -1728,7 +1725,7 @@
 
 	const users = pgTable('users', {
 		username: text('username').notNull(),
-		admin: boolean('admin').notNull()
+		admin: boolean('admin').notNull(),
 	});
 
 	await db.execute(sql`drop table if exists ${users}`);
@@ -1739,22 +1736,22 @@
 		.as(
 			db
 				.select({
-					value: sql`count(*)`.as('value')
+					value: sql`count(*)`.as('value'),
 				})
-				.from(users)
+				.from(users),
 		);
 
 	const result = await db
 		.with(userCount)
 		.insert(users)
 		.values([
-			{ username: 'user1', admin: sql`((select * from ${userCount}) = 0)` }
+			{ username: 'user1', admin: sql`((select * from ${userCount}) = 0)` },
 		])
 		.returning({
-			admin: users.admin
+			admin: users.admin,
 		});
 
-	t.deepEqual(result, [{ admin: true }])
+	t.deepEqual(result, [{ admin: true }]);
 });
 
 test.serial('with ... delete', async (t) => {
@@ -1776,9 +1773,9 @@
 		.as(
 			db
 				.select({
-					value: sql`avg(${orders.amount})`.as('value')
+					value: sql`avg(${orders.amount})`.as('value'),
 				})
-				.from(orders)
+				.from(orders),
 		);
 
 	const result = await db
@@ -1786,13 +1783,13 @@
 		.delete(orders)
 		.where(gt(orders.amount, sql`(select * from ${averageAmount})`))
 		.returning({
-			id: orders.id
+			id: orders.id,
 		});
 
 	t.deepEqual(result, [
 		{ id: 6 },
 		{ id: 7 },
-		{ id: 8 }
+		{ id: 8 },
 	]);
 });
 
@@ -3506,9 +3503,7 @@
 		)
 	`);
 
-	const query = db.insert(usersTable).values({});
-	console.log(query.toSQL());
-	await query;
+	await db.insert(usersTable).values({});
 
 	const result = await db.select().from(usersTable);
 
