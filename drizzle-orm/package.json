{
	"name": "drizzle-orm",
<<<<<<< HEAD
	"version": "0.30.11",
=======
	"version": "0.31.0",
>>>>>>> a70b6eac
	"description": "Drizzle ORM package for SQL databases",
	"type": "module",
	"scripts": {
		"build": "scripts/build.ts",
		"b": "pnpm build",
		"test:types": "cd type-tests && tsc",
		"test": "vitest run",
		"pack": "(cd dist && npm pack --pack-destination ..) && rm -f package.tgz && mv *.tgz package.tgz",
		"publish": "npm publish package.tgz"
	},
	"main": "./index.cjs",
	"module": "./index.js",
	"types": "./index.d.ts",
	"sideEffects": false,
	"publishConfig": {
		"provenance": true
	},
	"repository": {
		"type": "git",
		"url": "git+https://github.com/drizzle-team/drizzle-orm.git"
	},
	"homepage": "https://orm.drizzle.team",
	"keywords": [
		"drizzle",
		"orm",
		"pg",
		"mysql",
		"postgresql",
		"postgres",
		"sqlite",
		"database",
		"sql",
		"typescript",
		"ts",
		"drizzle-orm"
	],
	"author": "Drizzle Team",
	"license": "Apache-2.0",
	"bugs": {
		"url": "https://github.com/drizzle-team/drizzle-orm/issues"
	},
	"peerDependencies": {
		"@aws-sdk/client-rds-data": ">=3",
		"@cloudflare/workers-types": ">=3",
		"@electric-sql/pglite": ">=0.1.1",
		"@libsql/client": "*",
		"@neondatabase/serverless": ">=0.1",
		"@op-engineering/op-sqlite": ">=2",
		"@opentelemetry/api": "^1.4.1",
		"@planetscale/database": ">=1",
		"@types/better-sqlite3": "*",
		"@types/pg": "*",
		"@types/react": ">=18",
		"@types/sql.js": "*",
		"@vercel/postgres": ">=0.8.0",
		"@xata.io/client": "*",
		"better-sqlite3": ">=7",
		"bun-types": "*",
		"expo-sqlite": ">=13.2.0",
		"knex": "*",
		"kysely": "*",
		"mysql2": ">=2",
		"pg": ">=8",
		"postgres": ">=3",
		"react": ">=18",
		"sql.js": ">=1",
		"sqlite3": ">=5"
	},
	"peerDependenciesMeta": {
		"mysql2": {
			"optional": true
		},
		"@vercel/postgres": {
			"optional": true
		},
		"@xata.io/client": {
			"optional": true
		},
		"better-sqlite3": {
			"optional": true
		},
		"@types/better-sqlite3": {
			"optional": true
		},
		"sqlite3": {
			"optional": true
		},
		"sql.js": {
			"optional": true
		},
		"@types/sql.js": {
			"optional": true
		},
		"@cloudflare/workers-types": {
			"optional": true
		},
		"pg": {
			"optional": true
		},
		"@types/pg": {
			"optional": true
		},
		"postgres": {
			"optional": true
		},
		"@neondatabase/serverless": {
			"optional": true
		},
		"bun-types": {
			"optional": true
		},
		"@aws-sdk/client-rds-data": {
			"optional": true
		},
		"@planetscale/database": {
			"optional": true
		},
		"knex": {
			"optional": true
		},
		"kysely": {
			"optional": true
		},
		"@libsql/client": {
			"optional": true
		},
		"@opentelemetry/api": {
			"optional": true
		},
		"expo-sqlite": {
			"optional": true
		},
		"@op-engineering/op-sqlite": {
			"optional": true
		},
		"react": {
			"optional": true
		},
		"@types/react": {
			"optional": true
		},
		"@electric-sql/pglite": {
			"optional": true
		}
	},
	"devDependencies": {
		"@aws-sdk/client-rds-data": "^3.569.0",
		"@cloudflare/workers-types": "^4.20240502.0",
		"@electric-sql/pglite": "^0.1.1",
		"@libsql/client": "^0.6.0",
		"@neondatabase/serverless": "^0.9.1",
		"@op-engineering/op-sqlite": "^5.0.6",
		"@opentelemetry/api": "^1.8.0",
		"@originjs/vite-plugin-commonjs": "^1.0.3",
		"@planetscale/database": "^1.18.0",
		"@types/better-sqlite3": "^7.6.10",
		"@types/node": "^20.12.10",
		"@types/pg": "^8.11.6",
		"@types/react": "^18.3.1",
		"@types/sql.js": "^1.4.9",
		"@vercel/postgres": "^0.8.0",
		"@xata.io/client": "^0.29.4",
		"better-sqlite3": "^9.6.0",
		"bun-types": "^1.1.7",
		"cpy": "^11.0.1",
		"expo-sqlite": "^14.0.3",
		"knex": "^3.1.0",
		"kysely": "^0.27.3",
		"mysql2": "^3.9.7",
		"pg": "^8.11.5",
		"postgres": "^3.4.4",
		"react": "^18.3.1",
		"sql.js": "^1.10.3",
		"sqlite3": "^5.1.7",
		"tslib": "^2.6.2",
		"tsx": "^4.9.3",
		"vite-tsconfig-paths": "^4.3.2",
		"vitest": "^1.6.0",
		"zod": "^3.23.7",
		"zx": "^8.0.2"
	}
}<|MERGE_RESOLUTION|>--- conflicted
+++ resolved
@@ -1,10 +1,6 @@
 {
 	"name": "drizzle-orm",
-<<<<<<< HEAD
-	"version": "0.30.11",
-=======
 	"version": "0.31.0",
->>>>>>> a70b6eac
 	"description": "Drizzle ORM package for SQL databases",
 	"type": "module",
 	"scripts": {
