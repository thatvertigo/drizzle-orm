--- conflicted
+++ resolved
@@ -63,14 +63,6 @@
 
 	async all(placeholderValues?: Record<string, unknown>): Promise<T['all']> {
 		const { fields } = this;
-<<<<<<< HEAD
-		if (fields) {
-			return this.values(placeholderValues).then((values) =>
-				values.map((row) => mapResultRow(fields, row, this.joinsNotNullableMap))
-			);
-		}
-=======
->>>>>>> efdbdc9e
 
 		const params = fillPlaceholders(this.params, placeholderValues ?? {});
 		this.logger.logQuery(this.queryString, params);
@@ -78,7 +70,9 @@
 		const clientResult = this.client(this.queryString, params, 'all');
 
 		if (fields) {
-			return clientResult.then((values) => values.rows.map((row) => mapResultRow(fields, row)));
+			return clientResult.then((values) =>
+				values.rows.map((row) => mapResultRow(fields, row, this.joinsNotNullableMap))
+			);
 		}
 
 		return this.client(this.queryString, params, 'all').then(({ rows }) => rows!);
@@ -94,9 +88,9 @@
 
 		if (fields) {
 			if (typeof clientResult.rows === 'undefined') {
-				return mapResultRow(fields, []);
+				return mapResultRow(fields, [], this.joinsNotNullableMap);
 			}
-			return mapResultRow(fields, clientResult.rows);
+			return mapResultRow(fields, clientResult.rows, this.joinsNotNullableMap);
 		}
 
 		return clientResult.rows;
