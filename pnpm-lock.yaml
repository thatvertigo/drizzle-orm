--- conflicted
+++ resolved
@@ -18,6 +18,8 @@
     specifiers:
       '@types/pg': ^8.6.1
       '@types/sqlite3': ^3.1.8
+      drizzle-orm-mysql: '>=0.13.0'
+      drizzle-orm-pg: '>=0.13.0'
       mysql2: ^2.3.3
       pg: ^8.6.0
       resolve-tspaths: ^0.7.0
@@ -27,6 +29,8 @@
       typescript: 4.8.0-beta
       uvu: ^0.5.6
     dependencies:
+      drizzle-orm-mysql: link:../drizzle-orm-mysql
+      drizzle-orm-pg: link:../drizzle-orm-pg
       type-fest: 2.16.0
     devDependencies:
       '@types/pg': 8.6.5
@@ -1860,7 +1864,7 @@
     dev: true
 
   file:drizzle-orm-mysql/package.tgz_drizzle-orm@0.13.0:
-    resolution: {integrity: sha512-HwMfU70olXhEelzHIqSeli24TmUXVIC2W6rntX2owif2RHmyNwK0DzE9ZkRFO3v1OhgQ+aEvEZ+/UkMaRdMgkg==, tarball: file:drizzle-orm-mysql/package.tgz}
+    resolution: {integrity: sha512-Hm2e62vMOd9/OHipxG0mFby8yOyLLlZ/MtiWuY4qEnlWO3wr6qAMM0muRhuRoan+ukiKK7fPKE53rab9PQa+IQ==, tarball: file:drizzle-orm-mysql/package.tgz}
     id: file:drizzle-orm-mysql/package.tgz
     name: drizzle-orm-mysql
     version: 0.13.0
@@ -1877,11 +1881,7 @@
     dev: true
 
   file:drizzle-orm-pg/package.tgz_62jjsl7j24ddkfqklwbsnaigdi:
-<<<<<<< HEAD
-    resolution: {integrity: sha512-BrCX2rPIz+2Z774Bwfsb9iGtDbnBs9suBvawASIPYHzLganX+UMlrAMLoo0d2kLaUVjMIu03OuVD1mAlhf3TgQ==, tarball: file:drizzle-orm-pg/package.tgz}
-=======
-    resolution: {integrity: sha512-uLnsJKiHDX4Y+jFbcLa7mptIXJqw76EUPKeh9b/eOKHwkI/AF5ShY4YUbXGManonT1WqTwHH49nz2P69q5/aZw==, tarball: file:drizzle-orm-pg/package.tgz}
->>>>>>> 9bf27d1e
+    resolution: {integrity: sha512-68VUjaPQGhqb54dv7v744QEzd1Id4/FWUReJ+sJnAu/43NGY2NRTCmaXbjwV2Cqozx33duMNtp3pO8GAcPoCoQ==, tarball: file:drizzle-orm-pg/package.tgz}
     id: file:drizzle-orm-pg/package.tgz
     name: drizzle-orm-pg
     version: 0.13.0
@@ -1897,11 +1897,7 @@
     dev: true
 
   file:drizzle-orm/package.tgz_7hcodi3q7h43rkh7k75lwwx3zm:
-<<<<<<< HEAD
-    resolution: {integrity: sha512-qnFtkYLLMsecmyd3RjKPxU1J417iuZy6DDGcKUK4SAxdQtf91gqlTTge036cW4b7LEFj6X3vFcrREzvXBH86TQ==, tarball: file:drizzle-orm/package.tgz}
-=======
-    resolution: {integrity: sha512-DLpflnpRDCchyBw4hTXXskAHq6k3nJ05CqCK68/hFYb22tGxUU216mccAtwpNVi/PZNuzPPDjmDLH2TsxNEVJA==, tarball: file:drizzle-orm/package.tgz}
->>>>>>> 9bf27d1e
+    resolution: {integrity: sha512-5IZoM9XNnn548jEEDM9+1zLA7mUqHR9YOLIBYII0xhs8MC1sietRlJMAFnciF7OK+tUNtbANT3zbafVHXQzytw==, tarball: file:drizzle-orm/package.tgz}
     id: file:drizzle-orm/package.tgz
     name: drizzle-orm
     version: 0.13.0
